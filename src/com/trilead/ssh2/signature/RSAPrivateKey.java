--- conflicted
+++ resolved
@@ -1,105 +1,60 @@
-<<<<<<< HEAD
-package com.trilead.ssh2.signature;
-
-import java.math.BigInteger;
-import java.security.KeyPair;
-import java.security.KeyFactory;
-import java.security.NoSuchAlgorithmException;
-import java.security.GeneralSecurityException;
-import java.security.spec.RSAPublicKeySpec;
-import java.security.spec.RSAPrivateKeySpec;
-import java.security.spec.InvalidKeySpecException;
-
-/**
- * RSAPrivateKey.
- * 
- * @author Christian Plattner, plattner@trilead.com
- * @version $Id: RSAPrivateKey.java,v 1.1 2007/10/15 12:49:57 cplattne Exp $
- */
-public class RSAPrivateKey
-{
-	private BigInteger d;
-	private BigInteger e;
-	private BigInteger n;
-
-	public RSAPrivateKey(BigInteger d, BigInteger e, BigInteger n)
-	{
-		this.d = d;
-		this.e = e;
-		this.n = n;
-	}
-
-	public BigInteger getD()
-	{
-		return d;
-	}
-	
-	public BigInteger getE()
-	{
-		return e;
-	}
-
-	public BigInteger getN()
-	{
-		return n;
-	}
-	
-	public RSAPublicKey getPublicKey()
-	{
-		return new RSAPublicKey(e, n);
-	}
-
-    /**
-     * Converts this to a JCE API representation of the RSA key pair.
-     */
-    public KeyPair toJCEKeyPair() throws GeneralSecurityException {
-        KeyFactory kf = KeyFactory.getInstance("RSA");
-        return new KeyPair(
-                kf.generatePublic(new RSAPublicKeySpec(getN(), getE())),
-                kf.generatePrivate(new RSAPrivateKeySpec(getN(), getD())));
-    }
-=======
-package com.trilead.ssh2.signature;
-
-import java.math.BigInteger;
-
-/**
- * RSAPrivateKey.
- * 
- * @author Christian Plattner, plattner@trilead.com
- * @version $Id: RSAPrivateKey.java,v 1.1 2007/10/15 12:49:57 cplattne Exp $
- */
-public class RSAPrivateKey
-{
-	private BigInteger d;
-	private BigInteger e;
-	private BigInteger n;
-
-	public RSAPrivateKey(BigInteger d, BigInteger e, BigInteger n)
-	{
-		this.d = d;
-		this.e = e;
-		this.n = n;
-	}
-
-	public BigInteger getD()
-	{
-		return d;
-	}
-	
-	public BigInteger getE()
-	{
-		return e;
-	}
-
-	public BigInteger getN()
-	{
-		return n;
-	}
-	
-	public RSAPublicKey getPublicKey()
-	{
-		return new RSAPublicKey(e, n);
-	}
->>>>>>> 5e98aad9
-}+package com.trilead.ssh2.signature;
+
+import java.math.BigInteger;
+import java.security.KeyPair;
+import java.security.KeyFactory;
+import java.security.NoSuchAlgorithmException;
+import java.security.GeneralSecurityException;
+import java.security.spec.RSAPublicKeySpec;
+import java.security.spec.RSAPrivateKeySpec;
+import java.security.spec.InvalidKeySpecException;
+
+/**
+ * RSAPrivateKey.
+ * 
+ * @author Christian Plattner, plattner@trilead.com
+ * @version $Id: RSAPrivateKey.java,v 1.1 2007/10/15 12:49:57 cplattne Exp $
+ */
+public class RSAPrivateKey
+{
+	private BigInteger d;
+	private BigInteger e;
+	private BigInteger n;
+
+	public RSAPrivateKey(BigInteger d, BigInteger e, BigInteger n)
+	{
+		this.d = d;
+		this.e = e;
+		this.n = n;
+	}
+
+	public BigInteger getD()
+	{
+		return d;
+	}
+	
+	public BigInteger getE()
+	{
+		return e;
+	}
+
+	public BigInteger getN()
+	{
+		return n;
+	}
+	
+	public RSAPublicKey getPublicKey()
+	{
+		return new RSAPublicKey(e, n);
+	}
+
+    /**
+     * Converts this to a JCE API representation of the RSA key pair.
+     */
+    public KeyPair toJCEKeyPair() throws GeneralSecurityException {
+        KeyFactory kf = KeyFactory.getInstance("RSA");
+        return new KeyPair(
+                kf.generatePublic(new RSAPublicKeySpec(getN(), getE())),
+                kf.generatePrivate(new RSAPrivateKeySpec(getN(), getD())));
+    }
+}