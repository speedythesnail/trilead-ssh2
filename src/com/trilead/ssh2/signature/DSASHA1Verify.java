--- conflicted
+++ resolved
@@ -5,10 +5,7 @@
 import java.math.BigInteger;
 import java.security.SecureRandom;
 
-<<<<<<< HEAD
-=======
 import com.trilead.ssh2.IOWarningException;
->>>>>>> 5e98aad9
 import com.trilead.ssh2.crypto.digest.SHA1;
 import com.trilead.ssh2.log.Logger;
 import com.trilead.ssh2.packets.TypesReader;
@@ -25,24 +22,6 @@
 {
 	private static final Logger log = Logger.getLogger(DSASHA1Verify.class);
 
-<<<<<<< HEAD
-	public static DSAPublicKey decodeSSHDSAPublicKey(byte[] key) throws IOException
-	{
-		TypesReader tr = new TypesReader(key);
-
-		String key_format = tr.readString();
-
-		if (key_format.equals("ssh-dss") == false)
-			throw new IllegalArgumentException("This is not a ssh-dss public key!");
-
-		BigInteger p = tr.readMPINT();
-		BigInteger q = tr.readMPINT();
-		BigInteger g = tr.readMPINT();
-		BigInteger y = tr.readMPINT();
-
-		if (tr.remain() != 0)
-			throw new IOException("Padding in DSA public key!");
-=======
 	public static DSAPublicKey decodeSSHDSAPublicKey(byte[] key) throws IOException {
 		final TypesReader tr = new TypesReader(key);
 
@@ -59,7 +38,6 @@
 		if (tr.remain() != 0) {
 			throw new IOException("Padding in DSA public key!");
 		}
->>>>>>> 5e98aad9
 
 		return new DSAPublicKey(p, q, g, y);
 	}
