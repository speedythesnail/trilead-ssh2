--- conflicted
+++ resolved
@@ -8,10 +8,7 @@
 import java.io.FileReader;
 import java.io.IOException;
 import java.io.RandomAccessFile;
-<<<<<<< HEAD
-=======
 import java.io.Reader;
->>>>>>> 5e98aad9
 import java.io.UnsupportedEncodingException;
 import java.net.InetAddress;
 import java.net.UnknownHostException;
@@ -25,10 +22,7 @@
 import com.trilead.ssh2.crypto.digest.HMAC;
 import com.trilead.ssh2.crypto.digest.MD5;
 import com.trilead.ssh2.crypto.digest.SHA1;
-<<<<<<< HEAD
-=======
 import com.trilead.ssh2.log.Logger;
->>>>>>> 5e98aad9
 import com.trilead.ssh2.signature.DSAPublicKey;
 import com.trilead.ssh2.signature.DSASHA1Verify;
 import com.trilead.ssh2.signature.RSAPublicKey;
@@ -53,11 +47,8 @@
 
 public class KnownHosts
 {
-<<<<<<< HEAD
-=======
 	private static final Logger LOGGER = Logger.getLogger(KnownHosts.class);
 
->>>>>>> 5e98aad9
 	public static final int HOSTKEY_IS_OK = 0;
 	public static final int HOSTKEY_IS_NEW = 1;
 	public static final int HOSTKEY_HAS_CHANGED = 2;
@@ -101,33 +92,6 @@
 	 * @param serverHostKey as passed to the {@link ServerHostKeyVerifier}.
 	 * @throws IOException
 	 */
-<<<<<<< HEAD
-	public void addHostkey(String hostnames[], String serverHostKeyAlgorithm, byte[] serverHostKey) throws IOException
-	{
-		if (hostnames == null)
-			throw new IllegalArgumentException("hostnames may not be null");
-
-		if ("ssh-rsa".equals(serverHostKeyAlgorithm))
-		{
-			RSAPublicKey rpk = RSASHA1Verify.decodeSSHRSAPublicKey(serverHostKey);
-
-			synchronized (publicKeys)
-			{
-				publicKeys.add(new KnownHostsEntry(hostnames, rpk));
-			}
-		}
-		else if ("ssh-dss".equals(serverHostKeyAlgorithm))
-		{
-			DSAPublicKey dpk = DSASHA1Verify.decodeSSHDSAPublicKey(serverHostKey);
-
-			synchronized (publicKeys)
-			{
-				publicKeys.add(new KnownHostsEntry(hostnames, dpk));
-			}
-		}
-		else
-			throw new IOException("Unknwon host key type (" + serverHostKeyAlgorithm + ")");
-=======
 	public void addHostkey(String[] hostnames, String serverHostKeyAlgorithm, byte[] serverHostKey) throws IOException {
 		if (hostnames == null) {
 			throw new IllegalArgumentException("hostnames may not be null");
@@ -150,7 +114,6 @@
 		else {
 			throw new IOWarningException("Unknwon host key type (" + serverHostKeyAlgorithm + ")");
 		}
->>>>>>> 5e98aad9
 	}
 
 	/**
@@ -417,8 +380,6 @@
 						return false;
 					isMatch = true;
 				}
-<<<<<<< HEAD
-=======
 				else
 				{
 					final int indexColon = pattern.indexOf(':');
@@ -434,68 +395,12 @@
 						}
 					}
 				}
->>>>>>> 5e98aad9
 			}
 		}
 
 		return isMatch;
 	}
 
-<<<<<<< HEAD
-	private void initialize(char[] knownHostsData) throws IOException
-	{
-		BufferedReader br = new BufferedReader(new CharArrayReader(knownHostsData));
-
-		while (true)
-		{
-			String line = br.readLine();
-
-			if (line == null)
-				break;
-
-			line = line.trim();
-
-			if (line.startsWith("#"))
-				continue;
-
-			String[] arr = line.split(" ");
-
-			if (arr.length >= 3)
-			{
-				if ((arr[1].compareTo("ssh-rsa") == 0) || (arr[1].compareTo("ssh-dss") == 0))
-				{
-					String[] hostnames = arr[0].split(",");
-
-					byte[] msg = Base64.decode(arr[2].toCharArray());
-
-					addHostkey(hostnames, arr[1], msg);
-				}
-			}
-		}
-	}
-
-	private void initialize(File knownHosts) throws IOException
-	{
-		char[] buff = new char[512];
-
-		CharArrayWriter cw = new CharArrayWriter();
-
-		knownHosts.createNewFile();
-
-		FileReader fr = new FileReader(knownHosts);
-
-		while (true)
-		{
-			int len = fr.read(buff);
-			if (len < 0)
-				break;
-			cw.write(buff, 0, len);
-		}
-
-		fr.close();
-
-		initialize(cw.toCharArray());
-=======
 	private void initialize(char[] knownHostsData) throws IOException {
 		final BufferedReader br = new BufferedReader(new CharArrayReader(knownHostsData));
 		for (String line = br.readLine(); line != null; line = br.readLine()) {
@@ -549,7 +454,6 @@
 		}
 
 		initialize(charWriter.toCharArray());
->>>>>>> 5e98aad9
 	}
 
 	private final boolean matchKeys(Object key1, Object key2)
