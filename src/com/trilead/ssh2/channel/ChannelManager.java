<<<<<<< HEAD

package com.trilead.ssh2.channel;

import java.io.IOException;
import java.io.InterruptedIOException;
import java.util.HashMap;
import java.util.Vector;

import com.trilead.ssh2.ChannelCondition;
import com.trilead.ssh2.log.Logger;
import com.trilead.ssh2.packets.PacketChannelOpenConfirmation;
import com.trilead.ssh2.packets.PacketChannelOpenFailure;
import com.trilead.ssh2.packets.PacketChannelTrileadPing;
import com.trilead.ssh2.packets.PacketGlobalCancelForwardRequest;
import com.trilead.ssh2.packets.PacketGlobalForwardRequest;
import com.trilead.ssh2.packets.PacketGlobalTrileadPing;
import com.trilead.ssh2.packets.PacketOpenDirectTCPIPChannel;
import com.trilead.ssh2.packets.PacketOpenSessionChannel;
import com.trilead.ssh2.packets.PacketSessionExecCommand;
import com.trilead.ssh2.packets.PacketSessionPtyRequest;
import com.trilead.ssh2.packets.PacketSessionStartShell;
import com.trilead.ssh2.packets.PacketSessionSubsystemRequest;
import com.trilead.ssh2.packets.PacketSessionX11Request;
import com.trilead.ssh2.packets.Packets;
import com.trilead.ssh2.packets.TypesReader;
import com.trilead.ssh2.transport.MessageHandler;
import com.trilead.ssh2.transport.TransportManager;

/**
 * ChannelManager. Please read the comments in Channel.java.
 * <p>
 * Besides the crypto part, this is the core of the library.
 * 
 * @author Christian Plattner, plattner@trilead.com
 * @version $Id: ChannelManager.java,v 1.2 2008/03/03 07:01:36 cplattne Exp $
 */
public class ChannelManager implements MessageHandler
{
	private static final Logger log = Logger.getLogger(ChannelManager.class);

	private HashMap x11_magic_cookies = new HashMap();

	/*package*/ TransportManager tm;

	private Vector channels = new Vector();
	private int nextLocalChannel = 100;
	private boolean shutdown = false;
	private int globalSuccessCounter = 0;
	private int globalFailedCounter = 0;

	private HashMap remoteForwardings = new HashMap();

	private Vector listenerThreads = new Vector();

	private boolean listenerThreadsAllowed = true;

	public ChannelManager(TransportManager tm)
	{
		this.tm = tm;
		tm.registerMessageHandler(this, 80, 100);
	}

	private Channel getChannel(int id)
	{
		synchronized (channels)
		{
			for (int i = 0; i < channels.size(); i++)
			{
				Channel c = (Channel) channels.elementAt(i);
				if (c.localID == id)
					return c;
			}
		}
		return null;
	}

	private void removeChannel(int id)
	{
		synchronized (channels)
		{
			for (int i = 0; i < channels.size(); i++)
			{
				Channel c = (Channel) channels.elementAt(i);
				if (c.localID == id)
				{
					channels.removeElementAt(i);
					break;
				}
			}
		}
	}

	private int addChannel(Channel c)
	{
		synchronized (channels)
		{
			channels.addElement(c);
			return nextLocalChannel++;
		}
	}

	private void waitUntilChannelOpen(Channel c) throws IOException
	{
		synchronized (c)
		{
			while (c.state == Channel.STATE_OPENING)
			{
				try
				{
					c.wait();
				}
				catch (InterruptedException ignore)
				{
                    throw new InterruptedIOException();
				}
			}

			if (c.state != Channel.STATE_OPEN)
			{
				removeChannel(c.localID);

				String detail = c.getReasonClosed();

				if (detail == null)
					detail = "state: " + c.state;

				throw new IOException("Could not open channel (" + detail + ")");
			}
		}
	}

	private final boolean waitForGlobalRequestResult() throws IOException
	{
		synchronized (channels)
		{
			while ((globalSuccessCounter == 0) && (globalFailedCounter == 0))
			{
				if (shutdown)
				{
					throw new IOException("The connection is being shutdown");
				}

				try
				{
					channels.wait();
				}
				catch (InterruptedException ignore)
				{
                    throw new InterruptedIOException();
				}
			}

			if ((globalFailedCounter == 0) && (globalSuccessCounter == 1))
				return true;

			if ((globalFailedCounter == 1) && (globalSuccessCounter == 0))
				return false;

			throw new IOException("Illegal state. The server sent " + globalSuccessCounter
					+ " SSH_MSG_REQUEST_SUCCESS and " + globalFailedCounter + " SSH_MSG_REQUEST_FAILURE messages.");
		}
	}

	private final boolean waitForChannelRequestResult(Channel c) throws IOException
	{
		synchronized (c)
		{
			while ((c.successCounter == 0) && (c.failedCounter == 0))
			{
				if (c.state != Channel.STATE_OPEN)
				{
					String detail = c.getReasonClosed();

					if (detail == null)
						detail = "state: " + c.state;

					throw new IOException("This SSH2 channel is not open (" + detail + ")");
				}

				try
				{
					c.wait();
				}
				catch (InterruptedException ignore)
				{
                    throw new InterruptedIOException();
				}
			}

			if ((c.failedCounter == 0) && (c.successCounter == 1))
				return true;

			if ((c.failedCounter == 1) && (c.successCounter == 0))
				return false;

			throw new IOException("Illegal state. The server sent " + c.successCounter
					+ " SSH_MSG_CHANNEL_SUCCESS and " + c.failedCounter + " SSH_MSG_CHANNEL_FAILURE messages.");
		}
	}

	public void registerX11Cookie(String hexFakeCookie, X11ServerData data)
	{
		synchronized (x11_magic_cookies)
		{
			x11_magic_cookies.put(hexFakeCookie, data);
		}
	}

	public void unRegisterX11Cookie(String hexFakeCookie, boolean killChannels)
	{
		if (hexFakeCookie == null)
			throw new IllegalStateException("hexFakeCookie may not be null");

		synchronized (x11_magic_cookies)
		{
			x11_magic_cookies.remove(hexFakeCookie);
		}

		if (killChannels == false)
			return;

		if (log.isEnabled())
			log.log(50, "Closing all X11 channels for the given fake cookie");

		Vector channel_copy;

		synchronized (channels)
		{
			channel_copy = (Vector) channels.clone();
		}

		for (int i = 0; i < channel_copy.size(); i++)
		{
			Channel c = (Channel) channel_copy.elementAt(i);

			synchronized (c)
			{
				if (hexFakeCookie.equals(c.hexX11FakeCookie) == false)
					continue;
			}

			try
			{
				closeChannel(c, "Closing X11 channel since the corresponding session is closing", true);
			}
			catch (IOException e)
			{
			}
		}
	}

	public X11ServerData checkX11Cookie(String hexFakeCookie)
	{
		synchronized (x11_magic_cookies)
		{
			if (hexFakeCookie != null)
				return (X11ServerData) x11_magic_cookies.get(hexFakeCookie);
		}
		return null;
	}

	public void closeAllChannels()
	{
		if (log.isEnabled())
			log.log(50, "Closing all channels");

		Vector channel_copy;

		synchronized (channels)
		{
			channel_copy = (Vector) channels.clone();
		}

		for (int i = 0; i < channel_copy.size(); i++)
		{
			Channel c = (Channel) channel_copy.elementAt(i);
			try
			{
				closeChannel(c, "Closing all channels", true);
			}
			catch (IOException e)
			{
			}
		}
	}

	public void closeChannel(Channel c, String reason, boolean force) throws IOException
	{
		byte msg[] = new byte[5];

		synchronized (c)
		{
			if (force)
			{
				c.state = Channel.STATE_CLOSED;
				c.eof();
			}

			c.setReasonClosed(reason);

			msg[0] = Packets.SSH_MSG_CHANNEL_CLOSE;
			msg[1] = (byte) (c.remoteID >> 24);
			msg[2] = (byte) (c.remoteID >> 16);
			msg[3] = (byte) (c.remoteID >> 8);
			msg[4] = (byte) (c.remoteID);

			c.notifyAll();
		}

		synchronized (c.channelSendLock)
		{
			if (c.closeMessageSent == true)
				return;
			tm.sendMessage(msg);
			c.closeMessageSent = true;
		}

		if (log.isEnabled())
			log.log(50, "Sent SSH_MSG_CHANNEL_CLOSE (channel " + c.localID + ")");
	}

	public void sendEOF(Channel c) throws IOException
	{
		byte[] msg = new byte[5];

		synchronized (c)
		{
			if (c.state != Channel.STATE_OPEN)
				return;

			msg[0] = Packets.SSH_MSG_CHANNEL_EOF;
			msg[1] = (byte) (c.remoteID >> 24);
			msg[2] = (byte) (c.remoteID >> 16);
			msg[3] = (byte) (c.remoteID >> 8);
			msg[4] = (byte) (c.remoteID);
		}

		synchronized (c.channelSendLock)
		{
			if (c.closeMessageSent == true)
				return;
			tm.sendMessage(msg);
		}

		if (log.isEnabled())
			log.log(50, "Sent EOF (Channel " + c.localID + "/" + c.remoteID + ")");
	}

	public void sendOpenConfirmation(Channel c) throws IOException
	{
		PacketChannelOpenConfirmation pcoc = null;

		synchronized (c)
		{
			if (c.state != Channel.STATE_OPENING)
				return;

			c.state = Channel.STATE_OPEN;

			pcoc = new PacketChannelOpenConfirmation(c.remoteID, c.localID, c.localWindow, c.localMaxPacketSize);
		}

		synchronized (c.channelSendLock)
		{
			if (c.closeMessageSent == true)
				return;
			tm.sendMessage(pcoc.getPayload());
		}
	}

	public void sendData(Channel c, byte[] buffer, int pos, int len) throws IOException
	{
		while (len > 0)
		{
			int thislen = 0;
			byte[] msg;

			synchronized (c)
			{
				while (true)
				{
					if (c.state == Channel.STATE_CLOSED)
						throw new IOException("SSH channel is closed. (" + c.getReasonClosed() + ")");

					if (c.state != Channel.STATE_OPEN)
						throw new IOException("SSH channel in strange state. (" + c.state + ")");

					if (c.remoteWindow != 0)
						break;

					try
					{
						c.wait();
					}
					catch (InterruptedException ignore)
					{
                        throw new InterruptedIOException();
					}
				}

				/* len > 0, no sign extension can happen when comparing */

				thislen = (c.remoteWindow >= len) ? len : (int) c.remoteWindow;

				int estimatedMaxDataLen = c.remoteMaxPacketSize - (tm.getPacketOverheadEstimate() + 9);

				/* The worst case scenario =) a true bottleneck */

				if (estimatedMaxDataLen <= 0)
				{
					estimatedMaxDataLen = 1;
				}

				if (thislen > estimatedMaxDataLen)
					thislen = estimatedMaxDataLen;

				c.remoteWindow -= thislen;

				msg = new byte[1 + 8 + thislen];

				msg[0] = Packets.SSH_MSG_CHANNEL_DATA;
				msg[1] = (byte) (c.remoteID >> 24);
				msg[2] = (byte) (c.remoteID >> 16);
				msg[3] = (byte) (c.remoteID >> 8);
				msg[4] = (byte) (c.remoteID);
				msg[5] = (byte) (thislen >> 24);
				msg[6] = (byte) (thislen >> 16);
				msg[7] = (byte) (thislen >> 8);
				msg[8] = (byte) (thislen);

				System.arraycopy(buffer, pos, msg, 9, thislen);
			}

			synchronized (c.channelSendLock)
			{
				if (c.closeMessageSent == true)
					throw new IOException("SSH channel is closed. (" + c.getReasonClosed() + ")");

				tm.sendMessage(msg);
			}

			pos += thislen;
			len -= thislen;
		}
	}

	public int requestGlobalForward(String bindAddress, int bindPort, String targetAddress, int targetPort)
			throws IOException
	{
		RemoteForwardingData rfd = new RemoteForwardingData();

		rfd.bindAddress = bindAddress;
		rfd.bindPort = bindPort;
		rfd.targetAddress = targetAddress;
		rfd.targetPort = targetPort;

		synchronized (remoteForwardings)
		{
			Integer key = new Integer(bindPort);

			if (remoteForwardings.get(key) != null)
			{
				throw new IOException("There is already a forwarding for remote port " + bindPort);
			}

			remoteForwardings.put(key, rfd);
		}

		synchronized (channels)
		{
			globalSuccessCounter = globalFailedCounter = 0;
		}

		PacketGlobalForwardRequest pgf = new PacketGlobalForwardRequest(true, bindAddress, bindPort);
		tm.sendMessage(pgf.getPayload());

		if (log.isEnabled())
			log.log(50, "Requesting a remote forwarding ('" + bindAddress + "', " + bindPort + ")");

		try
		{
			if (waitForGlobalRequestResult() == false)
				throw new IOException("The server denied the request (did you enable port forwarding?)");
		}
		catch (IOException e)
		{
			synchronized (remoteForwardings)
			{
				remoteForwardings.remove(rfd);
			}
			throw e;
		}

		return bindPort;
	}

	public void requestCancelGlobalForward(int bindPort) throws IOException
	{
		RemoteForwardingData rfd = null;

		synchronized (remoteForwardings)
		{
			rfd = (RemoteForwardingData) remoteForwardings.get(new Integer(bindPort));

			if (rfd == null)
				throw new IOException("Sorry, there is no known remote forwarding for remote port " + bindPort);
		}

		synchronized (channels)
		{
			globalSuccessCounter = globalFailedCounter = 0;
		}

		PacketGlobalCancelForwardRequest pgcf = new PacketGlobalCancelForwardRequest(true, rfd.bindAddress,
				rfd.bindPort);
		tm.sendMessage(pgcf.getPayload());

		if (log.isEnabled())
			log.log(50, "Requesting cancelation of remote forward ('" + rfd.bindAddress + "', " + rfd.bindPort + ")");

		try
		{
			if (waitForGlobalRequestResult() == false)
				throw new IOException("The server denied the request.");
		}
		finally
		{
			synchronized (remoteForwardings)
			{
				/* Only now we are sure that no more forwarded connections will arrive */
				remoteForwardings.remove(rfd);
			}
		}

	}

	public void registerThread(IChannelWorkerThread thr) throws IOException
	{
		synchronized (listenerThreads)
		{
			if (listenerThreadsAllowed == false)
				throw new IOException("Too late, this connection is closed.");
			listenerThreads.addElement(thr);
		}
	}

	public Channel openDirectTCPIPChannel(String host_to_connect, int port_to_connect, String originator_IP_address,
			int originator_port) throws IOException
	{
		Channel c = new Channel(this);

		synchronized (c)
		{
			c.localID = addChannel(c);
			// end of synchronized block forces writing out to main memory
		}

		PacketOpenDirectTCPIPChannel dtc = new PacketOpenDirectTCPIPChannel(c.localID, c.localWindow,
				c.localMaxPacketSize, host_to_connect, port_to_connect, originator_IP_address, originator_port);

		tm.sendMessage(dtc.getPayload());

		waitUntilChannelOpen(c);

		return c;
	}

	public Channel openSessionChannel() throws IOException
	{
		Channel c = new Channel(this);

		synchronized (c)
		{
			c.localID = addChannel(c);
			// end of synchronized block forces the writing out to main memory
		}

		if (log.isEnabled())
			log.log(50, "Sending SSH_MSG_CHANNEL_OPEN (Channel " + c.localID + ")");

		PacketOpenSessionChannel smo = new PacketOpenSessionChannel(c.localID, c.localWindow, c.localMaxPacketSize);
		tm.sendMessage(smo.getPayload());

		waitUntilChannelOpen(c);

		return c;
	}

	public void requestGlobalTrileadPing() throws IOException
	{
		synchronized (channels)
		{
			globalSuccessCounter = globalFailedCounter = 0;
		}

		PacketGlobalTrileadPing pgtp = new PacketGlobalTrileadPing();

		tm.sendMessage(pgtp.getPayload());

		if (log.isEnabled())
			log.log(50, "Sending SSH_MSG_GLOBAL_REQUEST 'trilead-ping'.");

		try
		{
			if (waitForGlobalRequestResult() == true)
				throw new IOException("Your server is alive - but buggy. "
						+ "It replied with SSH_MSG_REQUEST_SUCCESS when it actually should not.");

		}
		catch (IOException e)
		{
			throw (IOException) new IOException("The ping request failed.").initCause(e);
		}
	}

	public void requestChannelTrileadPing(Channel c) throws IOException
	{
		PacketChannelTrileadPing pctp;

		synchronized (c)
		{
			if (c.state != Channel.STATE_OPEN)
				throw new IOException("Cannot ping this channel (" + c.getReasonClosed() + ")");

			pctp = new PacketChannelTrileadPing(c.remoteID);

			c.successCounter = c.failedCounter = 0;
		}

		synchronized (c.channelSendLock)
		{
			if (c.closeMessageSent)
				throw new IOException("Cannot ping this channel (" + c.getReasonClosed() + ")");
			tm.sendMessage(pctp.getPayload());
		}

		try
		{
			if (waitForChannelRequestResult(c) == true)
				throw new IOException("Your server is alive - but buggy. "
						+ "It replied with SSH_MSG_SESSION_SUCCESS when it actually should not.");

		}
		catch (IOException e)
		{
			throw (IOException) new IOException("The ping request failed.").initCause(e);
		}
	}

	public void requestPTY(Channel c, String term, int term_width_characters, int term_height_characters,
			int term_width_pixels, int term_height_pixels, byte[] terminal_modes) throws IOException
	{
		PacketSessionPtyRequest spr;

		synchronized (c)
		{
			if (c.state != Channel.STATE_OPEN)
				throw new IOException("Cannot request PTY on this channel (" + c.getReasonClosed() + ")");

			spr = new PacketSessionPtyRequest(c.remoteID, true, term, term_width_characters, term_height_characters,
					term_width_pixels, term_height_pixels, terminal_modes);

			c.successCounter = c.failedCounter = 0;
		}

		synchronized (c.channelSendLock)
		{
			if (c.closeMessageSent)
				throw new IOException("Cannot request PTY on this channel (" + c.getReasonClosed() + ")");
			tm.sendMessage(spr.getPayload());
		}

		try
		{
			if (waitForChannelRequestResult(c) == false)
				throw new IOException("The server denied the request.");
		}
		catch (IOException e)
		{
			throw (IOException) new IOException("PTY request failed").initCause(e);
		}
	}

	public void requestX11(Channel c, boolean singleConnection, String x11AuthenticationProtocol,
			String x11AuthenticationCookie, int x11ScreenNumber) throws IOException
	{
		PacketSessionX11Request psr;

		synchronized (c)
		{
			if (c.state != Channel.STATE_OPEN)
				throw new IOException("Cannot request X11 on this channel (" + c.getReasonClosed() + ")");

			psr = new PacketSessionX11Request(c.remoteID, true, singleConnection, x11AuthenticationProtocol,
					x11AuthenticationCookie, x11ScreenNumber);

			c.successCounter = c.failedCounter = 0;
		}

		synchronized (c.channelSendLock)
		{
			if (c.closeMessageSent)
				throw new IOException("Cannot request X11 on this channel (" + c.getReasonClosed() + ")");
			tm.sendMessage(psr.getPayload());
		}

		if (log.isEnabled())
			log.log(50, "Requesting X11 forwarding (Channel " + c.localID + "/" + c.remoteID + ")");

		try
		{
			if (waitForChannelRequestResult(c) == false)
				throw new IOException("The server denied the request.");
		}
		catch (IOException e)
		{
			throw (IOException) new IOException("The X11 request failed.").initCause(e);
		}
	}

	public void requestSubSystem(Channel c, String subSystemName) throws IOException
	{
		PacketSessionSubsystemRequest ssr;

		synchronized (c)
		{
			if (c.state != Channel.STATE_OPEN)
				throw new IOException("Cannot request subsystem on this channel (" + c.getReasonClosed() + ")");

			ssr = new PacketSessionSubsystemRequest(c.remoteID, true, subSystemName);

			c.successCounter = c.failedCounter = 0;
		}

		synchronized (c.channelSendLock)
		{
			if (c.closeMessageSent)
				throw new IOException("Cannot request subsystem on this channel (" + c.getReasonClosed() + ")");
			tm.sendMessage(ssr.getPayload());
		}

		try
		{
			if (waitForChannelRequestResult(c) == false)
				throw new IOException("The server denied the request.");
		}
		catch (IOException e)
		{
			throw (IOException) new IOException("The subsystem request failed.").initCause(e);
		}
	}

	public void requestExecCommand(Channel c, String cmd) throws IOException
	{
		PacketSessionExecCommand sm;

		synchronized (c)
		{
			if (c.state != Channel.STATE_OPEN)
				throw new IOException("Cannot execute command on this channel (" + c.getReasonClosed() + ")");

			sm = new PacketSessionExecCommand(c.remoteID, true, cmd);

			c.successCounter = c.failedCounter = 0;
		}

		synchronized (c.channelSendLock)
		{
			if (c.closeMessageSent)
				throw new IOException("Cannot execute command on this channel (" + c.getReasonClosed() + ")");
			tm.sendMessage(sm.getPayload());
		}

		if (log.isEnabled())
			log.log(50, "Executing command (channel " + c.localID + ", '" + cmd + "')");

		try
		{
			if (waitForChannelRequestResult(c) == false)
				throw new IOException("The server denied the request.");
		}
		catch (IOException e)
		{
			throw (IOException) new IOException("The execute request failed.").initCause(e);
		}
	}

	public void requestShell(Channel c) throws IOException
	{
		PacketSessionStartShell sm;

		synchronized (c)
		{
			if (c.state != Channel.STATE_OPEN)
				throw new IOException("Cannot start shell on this channel (" + c.getReasonClosed() + ")");

			sm = new PacketSessionStartShell(c.remoteID, true);

			c.successCounter = c.failedCounter = 0;
		}

		synchronized (c.channelSendLock)
		{
			if (c.closeMessageSent)
				throw new IOException("Cannot start shell on this channel (" + c.getReasonClosed() + ")");
			tm.sendMessage(sm.getPayload());
		}

		try
		{
			if (waitForChannelRequestResult(c) == false)
				throw new IOException("The server denied the request.");
		}
		catch (IOException e)
		{
			throw (IOException) new IOException("The shell request failed.").initCause(e);
		}
	}

	public void msgChannelExtendedData(byte[] msg, int msglen) throws IOException
	{
		if (msglen <= 13)
			throw new IOException("SSH_MSG_CHANNEL_EXTENDED_DATA message has wrong size (" + msglen + ")");

		int id = ((msg[1] & 0xff) << 24) | ((msg[2] & 0xff) << 16) | ((msg[3] & 0xff) << 8) | (msg[4] & 0xff);
		int dataType = ((msg[5] & 0xff) << 24) | ((msg[6] & 0xff) << 16) | ((msg[7] & 0xff) << 8) | (msg[8] & 0xff);
		int len = ((msg[9] & 0xff) << 24) | ((msg[10] & 0xff) << 16) | ((msg[11] & 0xff) << 8) | (msg[12] & 0xff);

		Channel c = getChannel(id);

		if (c == null)
			throw new IOException("Unexpected SSH_MSG_CHANNEL_EXTENDED_DATA message for non-existent channel " + id);

		if (dataType != Packets.SSH_EXTENDED_DATA_STDERR)
			throw new IOException("SSH_MSG_CHANNEL_EXTENDED_DATA message has unknown type (" + dataType + ")");

		if (len != (msglen - 13))
			throw new IOException("SSH_MSG_CHANNEL_EXTENDED_DATA message has wrong len (calculated " + (msglen - 13)
					+ ", got " + len + ")");

		if (log.isEnabled())
			log.log(80, "Got SSH_MSG_CHANNEL_EXTENDED_DATA (channel " + id + ", " + len + ")");

		synchronized (c)
		{
			if (c.state == Channel.STATE_CLOSED)
				return; // ignore

			if (c.state != Channel.STATE_OPEN)
				throw new IOException("Got SSH_MSG_CHANNEL_EXTENDED_DATA, but channel is not in correct state ("
						+ c.state + ")");

			if (c.localWindow < len)
				throw new IOException("Remote sent too much data, does not fit into window.");

			c.localWindow -= len;

            c.stderr.write(msg,13,len);
		}
	}

	/**
	 * Wait until for a condition.
	 * 
	 * @param c
	 *            Channel
	 * @param timeout
	 *            in ms, 0 means no timeout.
	 * @param condition_mask
	 *            minimum event mask
	 * @return all current events
	 * 
	 */
	public int waitForCondition(Channel c, long timeout, int condition_mask) throws InterruptedException {
		long end_time = 0;
		boolean end_time_set = false;

		synchronized (c)
		{
			while (true)
			{
				int current_cond = 0;

				int stdoutAvail = c.stdout.readable();
				int stderrAvail = c.stderr.readable();

				if (stdoutAvail > 0)
					current_cond = current_cond | ChannelCondition.STDOUT_DATA;

				if (stderrAvail > 0)
					current_cond = current_cond | ChannelCondition.STDERR_DATA;

				if (c.isEOF())
					current_cond = current_cond | ChannelCondition.EOF;

				if (c.getExitStatus() != null)
					current_cond = current_cond | ChannelCondition.EXIT_STATUS;

				if (c.getExitSignal() != null)
					current_cond = current_cond | ChannelCondition.EXIT_SIGNAL;

				if (c.state == Channel.STATE_CLOSED)
					return current_cond | ChannelCondition.CLOSED | ChannelCondition.EOF;

				if ((current_cond & condition_mask) != 0)
					return current_cond;

				if (timeout > 0)
				{
					if (!end_time_set)
					{
						end_time = System.currentTimeMillis() + timeout;
						end_time_set = true;
					}
					else
					{
						timeout = end_time - System.currentTimeMillis();

						if (timeout <= 0)
							return current_cond | ChannelCondition.TIMEOUT;
					}
				}

                if (timeout > 0)
                    c.wait(timeout);
                else
                    c.wait();
			}
		}
	}

	public int getAvailable(Channel c, boolean extended) throws IOException
	{
		synchronized (c)
		{
            return (extended ? c.stderr : c.stdout ).available();
		}
	}

	public int getChannelData(Channel c, boolean extended, byte[] target, int off, int len) throws IOException
	{
		int copylen;

        synchronized (c) {
            try {
                copylen = (extended ? c.stderr : c.stdout).read(target, off, len);
            } catch (InterruptedException e) {
                throw new InterruptedIOException();
            }
            if (copylen<=0)    return copylen;
        }

        c.freeupWindow(copylen);

		return copylen;
	}

	public void msgChannelData(byte[] msg, int msglen) throws IOException
	{
		if (msglen <= 9)
			throw new IOException("SSH_MSG_CHANNEL_DATA message has wrong size (" + msglen + ")");

		int id = ((msg[1] & 0xff) << 24) | ((msg[2] & 0xff) << 16) | ((msg[3] & 0xff) << 8) | (msg[4] & 0xff);
		int len = ((msg[5] & 0xff) << 24) | ((msg[6] & 0xff) << 16) | ((msg[7] & 0xff) << 8) | (msg[8] & 0xff);

		Channel c = getChannel(id);

		if (c == null)
			throw new IOException("Unexpected SSH_MSG_CHANNEL_DATA message for non-existent channel " + id);

		if (len != (msglen - 9))
			throw new IOException("SSH_MSG_CHANNEL_DATA message has wrong len (calculated " + (msglen - 9) + ", got "
					+ len + ")");

		if (log.isEnabled())
			log.log(80, "Got SSH_MSG_CHANNEL_DATA (channel " + id + ", " + len + ")");

		synchronized (c)
		{
			if (c.state == Channel.STATE_CLOSED)
				return; // ignore

			if (c.state != Channel.STATE_OPEN)
				throw new IOException("Got SSH_MSG_CHANNEL_DATA, but channel is not in correct state (" + c.state + ")");

			if (c.localWindow < len)
				throw new IOException("Remote sent too much data, does not fit into window.");

			c.localWindow -= len;

            c.stdout.write(msg,9,len);
        }
	}

	public void msgChannelWindowAdjust(byte[] msg, int msglen) throws IOException
	{
		if (msglen != 9)
			throw new IOException("SSH_MSG_CHANNEL_WINDOW_ADJUST message has wrong size (" + msglen + ")");

		int id = ((msg[1] & 0xff) << 24) | ((msg[2] & 0xff) << 16) | ((msg[3] & 0xff) << 8) | (msg[4] & 0xff);
		int windowChange = ((msg[5] & 0xff) << 24) | ((msg[6] & 0xff) << 16) | ((msg[7] & 0xff) << 8) | (msg[8] & 0xff);

		Channel c = getChannel(id);

		if (c == null)
			throw new IOException("Unexpected SSH_MSG_CHANNEL_WINDOW_ADJUST message for non-existent channel " + id);

		synchronized (c)
		{
			final long huge = 0xFFFFffffL; /* 2^32 - 1 */

			c.remoteWindow += (windowChange & huge); /* avoid sign extension */

			/* TODO - is this a good heuristic? */

			if ((c.remoteWindow > huge))
				c.remoteWindow = huge;

			c.notifyAll();
		}

		if (log.isEnabled())
			log.log(80, "Got SSH_MSG_CHANNEL_WINDOW_ADJUST (channel " + id + ", " + windowChange + ")");
	}

	public void msgChannelOpen(byte[] msg, int msglen) throws IOException
	{
		TypesReader tr = new TypesReader(msg, 0, msglen);

		tr.readByte(); // skip packet type
		String channelType = tr.readString();
		int remoteID = tr.readUINT32(); /* sender channel */
		int remoteWindow = tr.readUINT32(); /* initial window size */
		int remoteMaxPacketSize = tr.readUINT32(); /* maximum packet size */

		if ("x11".equals(channelType))
		{
			synchronized (x11_magic_cookies)
			{
				/* If we did not request X11 forwarding, then simply ignore this bogus request. */

				if (x11_magic_cookies.size() == 0)
				{
					PacketChannelOpenFailure pcof = new PacketChannelOpenFailure(remoteID,
							Packets.SSH_OPEN_ADMINISTRATIVELY_PROHIBITED, "X11 forwarding not activated", "");

					tm.sendAsynchronousMessage(pcof.getPayload());

					if (log.isEnabled())
						log.log(20, "Unexpected X11 request, denying it!");

					return;
				}
			}

			String remoteOriginatorAddress = tr.readString();
			int remoteOriginatorPort = tr.readUINT32();

			Channel c = new Channel(this);

			synchronized (c)
			{
				c.remoteID = remoteID;
				c.remoteWindow = remoteWindow & 0xFFFFffffL; /* properly convert UINT32 to long */
				c.remoteMaxPacketSize = remoteMaxPacketSize;
				c.localID = addChannel(c);
			}

			/*
			 * The open confirmation message will be sent from another thread
			 */

			RemoteX11AcceptThread rxat = new RemoteX11AcceptThread(c, remoteOriginatorAddress, remoteOriginatorPort);
			rxat.setDaemon(true);
			rxat.start();

			return;
		}

		if ("forwarded-tcpip".equals(channelType))
		{
			String remoteConnectedAddress = tr.readString(); /* address that was connected */
			int remoteConnectedPort = tr.readUINT32(); /* port that was connected */
			String remoteOriginatorAddress = tr.readString(); /* originator IP address */
			int remoteOriginatorPort = tr.readUINT32(); /* originator port */

			RemoteForwardingData rfd = null;

			synchronized (remoteForwardings)
			{
				rfd = (RemoteForwardingData) remoteForwardings.get(new Integer(remoteConnectedPort));
			}

			if (rfd == null)
			{
				PacketChannelOpenFailure pcof = new PacketChannelOpenFailure(remoteID,
						Packets.SSH_OPEN_ADMINISTRATIVELY_PROHIBITED,
						"No thanks, unknown port in forwarded-tcpip request", "");

				/* Always try to be polite. */

				tm.sendAsynchronousMessage(pcof.getPayload());

				if (log.isEnabled())
					log.log(20, "Unexpected forwarded-tcpip request, denying it!");

				return;
			}

			Channel c = new Channel(this);

			synchronized (c)
			{
				c.remoteID = remoteID;
				c.remoteWindow = remoteWindow & 0xFFFFffffL; /* convert UINT32 to long */
				c.remoteMaxPacketSize = remoteMaxPacketSize;
				c.localID = addChannel(c);
			}

			/*
			 * The open confirmation message will be sent from another thread.
			 */

			RemoteAcceptThread rat = new RemoteAcceptThread(c, remoteConnectedAddress, remoteConnectedPort,
					remoteOriginatorAddress, remoteOriginatorPort, rfd.targetAddress, rfd.targetPort);

			rat.setDaemon(true);
			rat.start();

			return;
		}

		/* Tell the server that we have no idea what it is talking about */

		PacketChannelOpenFailure pcof = new PacketChannelOpenFailure(remoteID, Packets.SSH_OPEN_UNKNOWN_CHANNEL_TYPE,
				"Unknown channel type", "");

		tm.sendAsynchronousMessage(pcof.getPayload());

		if (log.isEnabled())
			log.log(20, "The peer tried to open an unsupported channel type (" + channelType + ")");
	}

	public void msgChannelRequest(byte[] msg, int msglen) throws IOException
	{
		TypesReader tr = new TypesReader(msg, 0, msglen);

		tr.readByte(); // skip packet type
		int id = tr.readUINT32();

		Channel c = getChannel(id);

		if (c == null)
			throw new IOException("Unexpected SSH_MSG_CHANNEL_REQUEST message for non-existent channel " + id);

		String type = tr.readString("US-ASCII");
		boolean wantReply = tr.readBoolean();

		if (log.isEnabled())
			log.log(80, "Got SSH_MSG_CHANNEL_REQUEST (channel " + id + ", '" + type + "')");

		if (type.equals("exit-status"))
		{
			if (wantReply != false)
				throw new IOException("Badly formatted SSH_MSG_CHANNEL_REQUEST message, 'want reply' is true");

			int exit_status = tr.readUINT32();

			if (tr.remain() != 0)
				throw new IOException("Badly formatted SSH_MSG_CHANNEL_REQUEST message");

			synchronized (c)
			{
				c.exit_status = new Integer(exit_status);
				c.notifyAll();
			}

			if (log.isEnabled())
				log.log(50, "Got EXIT STATUS (channel " + id + ", status " + exit_status + ")");

			return;
		}

		if (type.equals("exit-signal"))
		{
			if (wantReply != false)
				throw new IOException("Badly formatted SSH_MSG_CHANNEL_REQUEST message, 'want reply' is true");

			String signame = tr.readString("US-ASCII");
			tr.readBoolean();
			tr.readString();
			tr.readString();

			if (tr.remain() != 0)
				throw new IOException("Badly formatted SSH_MSG_CHANNEL_REQUEST message");

			synchronized (c)
			{
				c.exit_signal = signame;
				c.notifyAll();
			}

			if (log.isEnabled())
				log.log(50, "Got EXIT SIGNAL (channel " + id + ", signal " + signame + ")");

			return;
		}

		/* We simply ignore unknown channel requests, however, if the server wants a reply,
		 * then we signal that we have no idea what it is about.
		 */

		if (wantReply)
		{
			byte[] reply = new byte[5];

			reply[0] = Packets.SSH_MSG_CHANNEL_FAILURE;
			reply[1] = (byte) (c.remoteID >> 24);
			reply[2] = (byte) (c.remoteID >> 16);
			reply[3] = (byte) (c.remoteID >> 8);
			reply[4] = (byte) (c.remoteID);

			tm.sendAsynchronousMessage(reply);
		}

		if (log.isEnabled())
			log.log(50, "Channel request '" + type + "' is not known, ignoring it");
	}

	public void msgChannelEOF(byte[] msg, int msglen) throws IOException
	{
		if (msglen != 5)
			throw new IOException("SSH_MSG_CHANNEL_EOF message has wrong size (" + msglen + ")");

		int id = ((msg[1] & 0xff) << 24) | ((msg[2] & 0xff) << 16) | ((msg[3] & 0xff) << 8) | (msg[4] & 0xff);

		Channel c = getChannel(id);

		if (c == null)
			throw new IOException("Unexpected SSH_MSG_CHANNEL_EOF message for non-existent channel " + id);

        c.eof();

		if (log.isEnabled())
			log.log(50, "Got SSH_MSG_CHANNEL_EOF (channel " + id + ")");
	}

	public void msgChannelClose(byte[] msg, int msglen) throws IOException
	{
		if (msglen != 5)
			throw new IOException("SSH_MSG_CHANNEL_CLOSE message has wrong size (" + msglen + ")");

		int id = ((msg[1] & 0xff) << 24) | ((msg[2] & 0xff) << 16) | ((msg[3] & 0xff) << 8) | (msg[4] & 0xff);

		Channel c = getChannel(id);

		if (c == null)
			throw new IOException("Unexpected SSH_MSG_CHANNEL_CLOSE message for non-existent channel " + id);

		synchronized (c)
		{
            c.eof();
			c.state = Channel.STATE_CLOSED;
			c.setReasonClosed("Close requested by remote");
			c.closeMessageRecv = true;

			removeChannel(c.localID);

			c.notifyAll();
		}

		if (log.isEnabled())
			log.log(50, "Got SSH_MSG_CHANNEL_CLOSE (channel " + id + ")");
	}

	public void msgChannelSuccess(byte[] msg, int msglen) throws IOException
	{
		if (msglen != 5)
			throw new IOException("SSH_MSG_CHANNEL_SUCCESS message has wrong size (" + msglen + ")");

		int id = ((msg[1] & 0xff) << 24) | ((msg[2] & 0xff) << 16) | ((msg[3] & 0xff) << 8) | (msg[4] & 0xff);

		Channel c = getChannel(id);

		if (c == null)
			throw new IOException("Unexpected SSH_MSG_CHANNEL_SUCCESS message for non-existent channel " + id);

		synchronized (c)
		{
			c.successCounter++;
			c.notifyAll();
		}

		if (log.isEnabled())
			log.log(80, "Got SSH_MSG_CHANNEL_SUCCESS (channel " + id + ")");
	}

	public void msgChannelFailure(byte[] msg, int msglen) throws IOException
	{
		if (msglen != 5)
			throw new IOException("SSH_MSG_CHANNEL_FAILURE message has wrong size (" + msglen + ")");

		int id = ((msg[1] & 0xff) << 24) | ((msg[2] & 0xff) << 16) | ((msg[3] & 0xff) << 8) | (msg[4] & 0xff);

		Channel c = getChannel(id);

		if (c == null)
			throw new IOException("Unexpected SSH_MSG_CHANNEL_FAILURE message for non-existent channel " + id);

		synchronized (c)
		{
			c.failedCounter++;
			c.notifyAll();
		}

		if (log.isEnabled())
			log.log(50, "Got SSH_MSG_CHANNEL_FAILURE (channel " + id + ")");
	}

	public void msgChannelOpenConfirmation(byte[] msg, int msglen) throws IOException
	{
		PacketChannelOpenConfirmation sm = new PacketChannelOpenConfirmation(msg, 0, msglen);

		Channel c = getChannel(sm.recipientChannelID);

		if (c == null)
			throw new IOException("Unexpected SSH_MSG_CHANNEL_OPEN_CONFIRMATION message for non-existent channel "
					+ sm.recipientChannelID);

		synchronized (c)
		{
			if (c.state != Channel.STATE_OPENING)
				throw new IOException("Unexpected SSH_MSG_CHANNEL_OPEN_CONFIRMATION message for channel "
						+ sm.recipientChannelID);

			c.remoteID = sm.senderChannelID;
			c.remoteWindow = sm.initialWindowSize & 0xFFFFffffL; /* convert UINT32 to long */
			c.remoteMaxPacketSize = sm.maxPacketSize;
			c.state = Channel.STATE_OPEN;
			c.notifyAll();
		}

		if (log.isEnabled())
			log.log(50, "Got SSH_MSG_CHANNEL_OPEN_CONFIRMATION (channel " + sm.recipientChannelID + " / remote: "
					+ sm.senderChannelID + ")");
	}

	public void msgChannelOpenFailure(byte[] msg, int msglen) throws IOException
	{
		if (msglen < 5)
			throw new IOException("SSH_MSG_CHANNEL_OPEN_FAILURE message has wrong size (" + msglen + ")");

		TypesReader tr = new TypesReader(msg, 0, msglen);

		tr.readByte(); // skip packet type
		int id = tr.readUINT32(); /* sender channel */

		Channel c = getChannel(id);

		if (c == null)
			throw new IOException("Unexpected SSH_MSG_CHANNEL_OPEN_FAILURE message for non-existent channel " + id);

		int reasonCode = tr.readUINT32();
		String description = tr.readString("UTF-8");

		String reasonCodeSymbolicName = null;

		switch (reasonCode)
		{
		case 1:
			reasonCodeSymbolicName = "SSH_OPEN_ADMINISTRATIVELY_PROHIBITED";
			break;
		case 2:
			reasonCodeSymbolicName = "SSH_OPEN_CONNECT_FAILED";
			break;
		case 3:
			reasonCodeSymbolicName = "SSH_OPEN_UNKNOWN_CHANNEL_TYPE";
			break;
		case 4:
			reasonCodeSymbolicName = "SSH_OPEN_RESOURCE_SHORTAGE";
			break;
		default:
			reasonCodeSymbolicName = "UNKNOWN REASON CODE (" + reasonCode + ")";
		}

		StringBuffer descriptionBuffer = new StringBuffer();
		descriptionBuffer.append(description);

		for (int i = 0; i < descriptionBuffer.length(); i++)
		{
			char cc = descriptionBuffer.charAt(i);

			if ((cc >= 32) && (cc <= 126))
				continue;
			descriptionBuffer.setCharAt(i, '\uFFFD');
		}

		synchronized (c)
		{
            c.eof();
			c.state = Channel.STATE_CLOSED;
			c.setReasonClosed("The server refused to open the channel (" + reasonCodeSymbolicName + ", '"
					+ descriptionBuffer.toString() + "')");
			c.notifyAll();
		}

		if (log.isEnabled())
			log.log(50, "Got SSH_MSG_CHANNEL_OPEN_FAILURE (channel " + id + ")");
	}

	public void msgGlobalRequest(byte[] msg, int msglen) throws IOException
	{
		/* Currently we do not support any kind of global request */

		TypesReader tr = new TypesReader(msg, 0, msglen);

		tr.readByte(); // skip packet type
		String requestName = tr.readString();
		boolean wantReply = tr.readBoolean();

		if (wantReply)
		{
			byte[] reply_failure = new byte[1];
			reply_failure[0] = Packets.SSH_MSG_REQUEST_FAILURE;

			tm.sendAsynchronousMessage(reply_failure);
		}

		/* We do not clean up the requestName String - that is OK for debug */

		if (log.isEnabled())
			log.log(80, "Got SSH_MSG_GLOBAL_REQUEST (" + requestName + ")");
	}

	public void msgGlobalSuccess() throws IOException
	{
		synchronized (channels)
		{
			globalSuccessCounter++;
			channels.notifyAll();
		}

		if (log.isEnabled())
			log.log(80, "Got SSH_MSG_REQUEST_SUCCESS");
	}

	public void msgGlobalFailure() throws IOException
	{
		synchronized (channels)
		{
			globalFailedCounter++;
			channels.notifyAll();
		}

		if (log.isEnabled())
			log.log(80, "Got SSH_MSG_REQUEST_FAILURE");
	}

	public void handleMessage(byte[] msg, int msglen) throws IOException
	{
		if (msg == null)
		{
			if (log.isEnabled())
				log.log(50, "HandleMessage: got shutdown");

			synchronized (listenerThreads)
			{
				for (int i = 0; i < listenerThreads.size(); i++)
				{
					IChannelWorkerThread lat = (IChannelWorkerThread) listenerThreads.elementAt(i);
					lat.stopWorking();
				}
				listenerThreadsAllowed = false;
			}

			synchronized (channels)
			{
				shutdown = true;

				for (int i = 0; i < channels.size(); i++)
				{
					Channel c = (Channel) channels.elementAt(i);
					synchronized (c)
					{
                        c.eof();
						c.state = Channel.STATE_CLOSED;
						c.setReasonClosed("The connection is being shutdown");
						c.closeMessageRecv = true; /*
																															 * You never know, perhaps
																															 * we are waiting for a
																															 * pending close message
																															 * from the server...
																															 */
						c.notifyAll();
					}
				}
				/* Works with J2ME */
				channels.setSize(0);
				channels.trimToSize();
				channels.notifyAll(); /* Notify global response waiters */
				return;
			}
		}

		switch (msg[0])
		{
		case Packets.SSH_MSG_CHANNEL_OPEN_CONFIRMATION:
			msgChannelOpenConfirmation(msg, msglen);
			break;
		case Packets.SSH_MSG_CHANNEL_WINDOW_ADJUST:
			msgChannelWindowAdjust(msg, msglen);
			break;
		case Packets.SSH_MSG_CHANNEL_DATA:
			msgChannelData(msg, msglen);
			break;
		case Packets.SSH_MSG_CHANNEL_EXTENDED_DATA:
			msgChannelExtendedData(msg, msglen);
			break;
		case Packets.SSH_MSG_CHANNEL_REQUEST:
			msgChannelRequest(msg, msglen);
			break;
		case Packets.SSH_MSG_CHANNEL_EOF:
			msgChannelEOF(msg, msglen);
			break;
		case Packets.SSH_MSG_CHANNEL_OPEN:
			msgChannelOpen(msg, msglen);
			break;
		case Packets.SSH_MSG_CHANNEL_CLOSE:
			msgChannelClose(msg, msglen);
			break;
		case Packets.SSH_MSG_CHANNEL_SUCCESS:
			msgChannelSuccess(msg, msglen);
			break;
		case Packets.SSH_MSG_CHANNEL_FAILURE:
			msgChannelFailure(msg, msglen);
			break;
		case Packets.SSH_MSG_CHANNEL_OPEN_FAILURE:
			msgChannelOpenFailure(msg, msglen);
			break;
		case Packets.SSH_MSG_GLOBAL_REQUEST:
			msgGlobalRequest(msg, msglen);
			break;
		case Packets.SSH_MSG_REQUEST_SUCCESS:
			msgGlobalSuccess();
			break;
		case Packets.SSH_MSG_REQUEST_FAILURE:
			msgGlobalFailure();
			break;
		default:
			throw new IOException("Cannot handle unknown channel message " + (msg[0] & 0xff));
		}
	}
}
=======

package com.trilead.ssh2.channel;

import java.io.IOException;
import java.io.InterruptedIOException;
import java.util.HashMap;
import java.util.Vector;

import com.trilead.ssh2.ChannelCondition;
import com.trilead.ssh2.log.Logger;
import com.trilead.ssh2.packets.PacketChannelOpenConfirmation;
import com.trilead.ssh2.packets.PacketChannelOpenFailure;
import com.trilead.ssh2.packets.PacketChannelTrileadPing;
import com.trilead.ssh2.packets.PacketGlobalCancelForwardRequest;
import com.trilead.ssh2.packets.PacketGlobalForwardRequest;
import com.trilead.ssh2.packets.PacketGlobalTrileadPing;
import com.trilead.ssh2.packets.PacketOpenDirectTCPIPChannel;
import com.trilead.ssh2.packets.PacketOpenSessionChannel;
import com.trilead.ssh2.packets.PacketSessionExecCommand;
import com.trilead.ssh2.packets.PacketSessionPtyRequest;
import com.trilead.ssh2.packets.PacketSessionStartShell;
import com.trilead.ssh2.packets.PacketSessionSubsystemRequest;
import com.trilead.ssh2.packets.PacketSessionX11Request;
import com.trilead.ssh2.packets.Packets;
import com.trilead.ssh2.packets.TypesReader;
import com.trilead.ssh2.transport.MessageHandler;
import com.trilead.ssh2.transport.TransportManager;

/**
 * ChannelManager. Please read the comments in Channel.java.
 * <p>
 * Besides the crypto part, this is the core of the library.
 * 
 * @author Christian Plattner, plattner@trilead.com
 * @version $Id: ChannelManager.java,v 1.2 2008/03/03 07:01:36 cplattne Exp $
 */
public class ChannelManager implements MessageHandler
{
	private static final Logger log = Logger.getLogger(ChannelManager.class);

	private HashMap x11_magic_cookies = new HashMap();

	private TransportManager tm;

	private Vector channels = new Vector();
	private int nextLocalChannel = 100;
	private boolean shutdown = false;
	private int globalSuccessCounter = 0;
	private int globalFailedCounter = 0;

	private HashMap remoteForwardings = new HashMap();

	private Vector listenerThreads = new Vector();

	private boolean listenerThreadsAllowed = true;

	public ChannelManager(TransportManager tm)
	{
		this.tm = tm;
		tm.registerMessageHandler(this, 80, 100);
	}

	private Channel getChannel(int id)
	{
		synchronized (channels)
		{
			for (int i = 0; i < channels.size(); i++)
			{
				Channel c = (Channel) channels.elementAt(i);
				if (c.localID == id)
					return c;
			}
		}
		return null;
	}

	private void removeChannel(int id)
	{
		synchronized (channels)
		{
			for (int i = 0; i < channels.size(); i++)
			{
				Channel c = (Channel) channels.elementAt(i);
				if (c.localID == id)
				{
					channels.removeElementAt(i);
					break;
				}
			}
		}
	}

	private int addChannel(Channel c)
	{
		synchronized (channels)
		{
			channels.addElement(c);
			return nextLocalChannel++;
		}
	}

	private void waitUntilChannelOpen(Channel c) throws IOException
	{
		synchronized (c)
		{
			while (c.state == Channel.STATE_OPENING)
			{
				try
				{
					c.wait();
				}
				catch (InterruptedException ignore)
				{
					throw new InterruptedIOException();
				}
			}

			if (c.state != Channel.STATE_OPEN)
			{
				removeChannel(c.localID);

				String detail = c.getReasonClosed();

				if (detail == null)
					detail = "state: " + c.state;

				throw new IOException("Could not open channel (" + detail + ")");
			}
		}
	}

	private final boolean waitForGlobalRequestResult() throws IOException
	{
		synchronized (channels)
		{
			while ((globalSuccessCounter == 0) && (globalFailedCounter == 0))
			{
				if (shutdown)
				{
					throw new IOException("The connection is being shutdown");
				}

				try
				{
					channels.wait();
				}
				catch (InterruptedException ignore)
				{
					throw new InterruptedIOException();
        }
			}

			if ((globalFailedCounter == 0) && (globalSuccessCounter == 1))
				return true;

			if ((globalFailedCounter == 1) && (globalSuccessCounter == 0))
				return false;

			throw new IOException("Illegal state. The server sent " + globalSuccessCounter
					+ " SSH_MSG_REQUEST_SUCCESS and " + globalFailedCounter + " SSH_MSG_REQUEST_FAILURE messages.");
		}
	}

	private final boolean waitForChannelRequestResult(Channel c) throws IOException
	{
		synchronized (c)
		{
			while ((c.successCounter == 0) && (c.failedCounter == 0))
			{
				if (c.state != Channel.STATE_OPEN)
				{
					String detail = c.getReasonClosed();

					if (detail == null)
						detail = "state: " + c.state;

					throw new IOException("This SSH2 channel is not open (" + detail + ")");
				}

				try
				{
					c.wait();
				}
				catch (InterruptedException ignore)
				{
					throw new InterruptedIOException();
				}
			}

			if ((c.failedCounter == 0) && (c.successCounter == 1))
				return true;

			if ((c.failedCounter == 1) && (c.successCounter == 0))
				return false;

			throw new IOException("Illegal state. The server sent " + c.successCounter
					+ " SSH_MSG_CHANNEL_SUCCESS and " + c.failedCounter + " SSH_MSG_CHANNEL_FAILURE messages.");
		}
	}

	public void registerX11Cookie(String hexFakeCookie, X11ServerData data)
	{
		synchronized (x11_magic_cookies)
		{
			x11_magic_cookies.put(hexFakeCookie, data);
		}
	}

	public void unRegisterX11Cookie(String hexFakeCookie, boolean killChannels)
	{
		if (hexFakeCookie == null)
			throw new IllegalStateException("hexFakeCookie may not be null");

		synchronized (x11_magic_cookies)
		{
			x11_magic_cookies.remove(hexFakeCookie);
		}

		if (killChannels == false)
			return;

		if (log.isEnabled())
			log.log(50, "Closing all X11 channels for the given fake cookie");

		Vector channel_copy;

		synchronized (channels)
		{
			channel_copy = (Vector) channels.clone();
		}

		for (int i = 0; i < channel_copy.size(); i++)
		{
			Channel c = (Channel) channel_copy.elementAt(i);

			synchronized (c)
			{
				if (hexFakeCookie.equals(c.hexX11FakeCookie) == false)
					continue;
			}

			try
			{
				closeChannel(c, "Closing X11 channel since the corresponding session is closing", true);
			}
			catch (IOException e)
			{
			}
		}
	}

	public X11ServerData checkX11Cookie(String hexFakeCookie)
	{
		synchronized (x11_magic_cookies)
		{
			if (hexFakeCookie != null)
				return (X11ServerData) x11_magic_cookies.get(hexFakeCookie);
		}
		return null;
	}

	public void closeAllChannels()
	{
		if (log.isEnabled())
			log.log(50, "Closing all channels");

		Vector channel_copy;

		synchronized (channels)
		{
			channel_copy = (Vector) channels.clone();
		}

		for (int i = 0; i < channel_copy.size(); i++)
		{
			Channel c = (Channel) channel_copy.elementAt(i);
			try
			{
				closeChannel(c, "Closing all channels", true);
			}
			catch (IOException e)
			{
			}
		}
	}

	public void closeChannel(Channel c, String reason, boolean force) throws IOException
	{
		byte msg[] = new byte[5];

		synchronized (c)
		{
			if (force)
			{
				c.state = Channel.STATE_CLOSED;
				c.EOF = true;
			}

			c.setReasonClosed(reason);

			msg[0] = Packets.SSH_MSG_CHANNEL_CLOSE;
			msg[1] = (byte) (c.remoteID >> 24);
			msg[2] = (byte) (c.remoteID >> 16);
			msg[3] = (byte) (c.remoteID >> 8);
			msg[4] = (byte) (c.remoteID);

			c.notifyAll();
		}

		synchronized (c.channelSendLock)
		{
			if (c.closeMessageSent == true)
				return;
			tm.sendMessage(msg);
			c.closeMessageSent = true;
		}

		if (log.isEnabled())
			log.log(50, "Sent SSH_MSG_CHANNEL_CLOSE (channel " + c.localID + ")");
	}

	public void sendEOF(Channel c) throws IOException
	{
		byte[] msg = new byte[5];

		synchronized (c)
		{
			if (c.state != Channel.STATE_OPEN)
				return;

			msg[0] = Packets.SSH_MSG_CHANNEL_EOF;
			msg[1] = (byte) (c.remoteID >> 24);
			msg[2] = (byte) (c.remoteID >> 16);
			msg[3] = (byte) (c.remoteID >> 8);
			msg[4] = (byte) (c.remoteID);
		}

		synchronized (c.channelSendLock)
		{
			if (c.closeMessageSent == true)
				return;
			tm.sendMessage(msg);
		}

		if (log.isEnabled())
			log.log(50, "Sent EOF (Channel " + c.localID + "/" + c.remoteID + ")");
	}

	public void sendOpenConfirmation(Channel c) throws IOException
	{
		PacketChannelOpenConfirmation pcoc = null;

		synchronized (c)
		{
			if (c.state != Channel.STATE_OPENING)
				return;

			c.state = Channel.STATE_OPEN;

			pcoc = new PacketChannelOpenConfirmation(c.remoteID, c.localID, c.localWindow, c.localMaxPacketSize);
		}

		synchronized (c.channelSendLock)
		{
			if (c.closeMessageSent == true)
				return;
			tm.sendMessage(pcoc.getPayload());
		}
	}

	public void sendData(Channel c, byte[] buffer, int pos, int len) throws IOException
	{
		while (len > 0)
		{
			int thislen = 0;
			byte[] msg;

			synchronized (c)
			{
				while (true)
				{
					if (c.state == Channel.STATE_CLOSED)
						throw new IOException("SSH channel is closed. (" + c.getReasonClosed() + ")");

					if (c.state != Channel.STATE_OPEN)
						throw new IOException("SSH channel in strange state. (" + c.state + ")");

					if (c.remoteWindow != 0)
						break;

					try
					{
						c.wait();
					}
					catch (InterruptedException ignore)
					{
						throw new InterruptedIOException();
					}
				}

				/* len > 0, no sign extension can happen when comparing */

				thislen = (c.remoteWindow >= len) ? len : (int) c.remoteWindow;

				int estimatedMaxDataLen = c.remoteMaxPacketSize - (tm.getPacketOverheadEstimate() + 9);

				/* The worst case scenario =) a true bottleneck */

				if (estimatedMaxDataLen <= 0)
				{
					estimatedMaxDataLen = 1;
				}

				if (thislen > estimatedMaxDataLen)
					thislen = estimatedMaxDataLen;

				c.remoteWindow -= thislen;

				msg = new byte[1 + 8 + thislen];

				msg[0] = Packets.SSH_MSG_CHANNEL_DATA;
				msg[1] = (byte) (c.remoteID >> 24);
				msg[2] = (byte) (c.remoteID >> 16);
				msg[3] = (byte) (c.remoteID >> 8);
				msg[4] = (byte) (c.remoteID);
				msg[5] = (byte) (thislen >> 24);
				msg[6] = (byte) (thislen >> 16);
				msg[7] = (byte) (thislen >> 8);
				msg[8] = (byte) (thislen);

				System.arraycopy(buffer, pos, msg, 9, thislen);
			}

			synchronized (c.channelSendLock)
			{
				if (c.closeMessageSent == true)
					throw new IOException("SSH channel is closed. (" + c.getReasonClosed() + ")");

				tm.sendMessage(msg);
			}

			pos += thislen;
			len -= thislen;
		}
	}

	public int requestGlobalForward(String bindAddress, int bindPort, String targetAddress, int targetPort)
			throws IOException
	{
		RemoteForwardingData rfd = new RemoteForwardingData();

		rfd.bindAddress = bindAddress;
		rfd.bindPort = bindPort;
		rfd.targetAddress = targetAddress;
		rfd.targetPort = targetPort;

		synchronized (remoteForwardings)
		{
			Integer key = new Integer(bindPort);

			if (remoteForwardings.get(key) != null)
			{
				throw new IOException("There is already a forwarding for remote port " + bindPort);
			}

			remoteForwardings.put(key, rfd);
		}

		synchronized (channels)
		{
			globalSuccessCounter = globalFailedCounter = 0;
		}

		PacketGlobalForwardRequest pgf = new PacketGlobalForwardRequest(true, bindAddress, bindPort);
		tm.sendMessage(pgf.getPayload());

		if (log.isEnabled())
			log.log(50, "Requesting a remote forwarding ('" + bindAddress + "', " + bindPort + ")");

		try
		{
			if (waitForGlobalRequestResult() == false)
				throw new IOException("The server denied the request (did you enable port forwarding?)");
		}
		catch (IOException e)
		{
			synchronized (remoteForwardings)
			{
				remoteForwardings.remove(rfd);
			}
			throw e;
		}

		return bindPort;
	}

	public void requestCancelGlobalForward(int bindPort) throws IOException
	{
		RemoteForwardingData rfd = null;

		synchronized (remoteForwardings)
		{
			rfd = (RemoteForwardingData) remoteForwardings.get(new Integer(bindPort));

			if (rfd == null)
				throw new IOException("Sorry, there is no known remote forwarding for remote port " + bindPort);
		}

		synchronized (channels)
		{
			globalSuccessCounter = globalFailedCounter = 0;
		}

		PacketGlobalCancelForwardRequest pgcf = new PacketGlobalCancelForwardRequest(true, rfd.bindAddress,
				rfd.bindPort);
		tm.sendMessage(pgcf.getPayload());

		if (log.isEnabled())
			log.log(50, "Requesting cancelation of remote forward ('" + rfd.bindAddress + "', " + rfd.bindPort + ")");

		try
		{
			if (waitForGlobalRequestResult() == false)
				throw new IOException("The server denied the request.");
		}
		finally
		{
			synchronized (remoteForwardings)
			{
				/* Only now we are sure that no more forwarded connections will arrive */
				remoteForwardings.remove(rfd);
			}
		}

	}

	public void registerThread(IChannelWorkerThread thr) throws IOException
	{
		synchronized (listenerThreads)
		{
			if (listenerThreadsAllowed == false)
				throw new IOException("Too late, this connection is closed.");
			listenerThreads.addElement(thr);
		}
	}

	public Channel openDirectTCPIPChannel(String host_to_connect, int port_to_connect, String originator_IP_address,
			int originator_port) throws IOException
	{
		Channel c = new Channel(this);

		synchronized (c)
		{
			c.localID = addChannel(c);
			// end of synchronized block forces writing out to main memory
		}

		PacketOpenDirectTCPIPChannel dtc = new PacketOpenDirectTCPIPChannel(c.localID, c.localWindow,
				c.localMaxPacketSize, host_to_connect, port_to_connect, originator_IP_address, originator_port);

		tm.sendMessage(dtc.getPayload());

		waitUntilChannelOpen(c);

		return c;
	}

	public Channel openSessionChannel() throws IOException
	{
		Channel c = new Channel(this);

		synchronized (c)
		{
			c.localID = addChannel(c);
			// end of synchronized block forces the writing out to main memory
		}

		if (log.isEnabled())
			log.log(50, "Sending SSH_MSG_CHANNEL_OPEN (Channel " + c.localID + ")");

		PacketOpenSessionChannel smo = new PacketOpenSessionChannel(c.localID, c.localWindow, c.localMaxPacketSize);
		tm.sendMessage(smo.getPayload());

		waitUntilChannelOpen(c);

		return c;
	}

	public void requestGlobalTrileadPing() throws IOException
	{
		synchronized (channels)
		{
			globalSuccessCounter = globalFailedCounter = 0;
		}

		PacketGlobalTrileadPing pgtp = new PacketGlobalTrileadPing();

		tm.sendMessage(pgtp.getPayload());

		if (log.isEnabled())
			log.log(50, "Sending SSH_MSG_GLOBAL_REQUEST 'trilead-ping'.");

		try
		{
			if (waitForGlobalRequestResult() == true)
				throw new IOException("Your server is alive - but buggy. "
						+ "It replied with SSH_MSG_REQUEST_SUCCESS when it actually should not.");

		}
		catch (IOException e)
		{
			throw (IOException) new IOException("The ping request failed.").initCause(e);
		}
	}

	public void requestChannelTrileadPing(Channel c) throws IOException
	{
		PacketChannelTrileadPing pctp;

		synchronized (c)
		{
			if (c.state != Channel.STATE_OPEN)
				throw new IOException("Cannot ping this channel (" + c.getReasonClosed() + ")");

			pctp = new PacketChannelTrileadPing(c.remoteID);

			c.successCounter = c.failedCounter = 0;
		}

		synchronized (c.channelSendLock)
		{
			if (c.closeMessageSent)
				throw new IOException("Cannot ping this channel (" + c.getReasonClosed() + ")");
			tm.sendMessage(pctp.getPayload());
		}

		try
		{
			if (waitForChannelRequestResult(c) == true)
				throw new IOException("Your server is alive - but buggy. "
						+ "It replied with SSH_MSG_SESSION_SUCCESS when it actually should not.");

		}
		catch (IOException e)
		{
			throw (IOException) new IOException("The ping request failed.").initCause(e);
		}
	}

	public void requestPTY(Channel c, String term, int term_width_characters, int term_height_characters,
			int term_width_pixels, int term_height_pixels, byte[] terminal_modes) throws IOException
	{
		PacketSessionPtyRequest spr;

		synchronized (c)
		{
			if (c.state != Channel.STATE_OPEN)
				throw new IOException("Cannot request PTY on this channel (" + c.getReasonClosed() + ")");

			spr = new PacketSessionPtyRequest(c.remoteID, true, term, term_width_characters, term_height_characters,
					term_width_pixels, term_height_pixels, terminal_modes);

			c.successCounter = c.failedCounter = 0;
		}

		synchronized (c.channelSendLock)
		{
			if (c.closeMessageSent)
				throw new IOException("Cannot request PTY on this channel (" + c.getReasonClosed() + ")");
			tm.sendMessage(spr.getPayload());
		}

		try
		{
			if (waitForChannelRequestResult(c) == false)
				throw new IOException("The server denied the request.");
		}
		catch (IOException e)
		{
			throw (IOException) new IOException("PTY request failed").initCause(e);
		}
	}

	public void requestX11(Channel c, boolean singleConnection, String x11AuthenticationProtocol,
			String x11AuthenticationCookie, int x11ScreenNumber) throws IOException
	{
		PacketSessionX11Request psr;

		synchronized (c)
		{
			if (c.state != Channel.STATE_OPEN)
				throw new IOException("Cannot request X11 on this channel (" + c.getReasonClosed() + ")");

			psr = new PacketSessionX11Request(c.remoteID, true, singleConnection, x11AuthenticationProtocol,
					x11AuthenticationCookie, x11ScreenNumber);

			c.successCounter = c.failedCounter = 0;
		}

		synchronized (c.channelSendLock)
		{
			if (c.closeMessageSent)
				throw new IOException("Cannot request X11 on this channel (" + c.getReasonClosed() + ")");
			tm.sendMessage(psr.getPayload());
		}

		if (log.isEnabled())
			log.log(50, "Requesting X11 forwarding (Channel " + c.localID + "/" + c.remoteID + ")");

		try
		{
			if (waitForChannelRequestResult(c) == false)
				throw new IOException("The server denied the request.");
		}
		catch (IOException e)
		{
			throw (IOException) new IOException("The X11 request failed.").initCause(e);
		}
	}

	public void requestSubSystem(Channel c, String subSystemName) throws IOException
	{
		PacketSessionSubsystemRequest ssr;

		synchronized (c)
		{
			if (c.state != Channel.STATE_OPEN)
				throw new IOException("Cannot request subsystem on this channel (" + c.getReasonClosed() + ")");

			ssr = new PacketSessionSubsystemRequest(c.remoteID, true, subSystemName);

			c.successCounter = c.failedCounter = 0;
		}

		synchronized (c.channelSendLock)
		{
			if (c.closeMessageSent)
				throw new IOException("Cannot request subsystem on this channel (" + c.getReasonClosed() + ")");
			tm.sendMessage(ssr.getPayload());
		}

		try
		{
			if (waitForChannelRequestResult(c) == false)
				throw new IOException("The server denied the request.");
		}
		catch (IOException e)
		{
			throw (IOException) new IOException("The subsystem request failed.").initCause(e);
		}
	}

	public void requestExecCommand(Channel c, String cmd) throws IOException
	{
		PacketSessionExecCommand sm;

		synchronized (c)
		{
			if (c.state != Channel.STATE_OPEN)
				throw new IOException("Cannot execute command on this channel (" + c.getReasonClosed() + ")");

			sm = new PacketSessionExecCommand(c.remoteID, true, cmd);

			c.successCounter = c.failedCounter = 0;
		}

		synchronized (c.channelSendLock)
		{
			if (c.closeMessageSent)
				throw new IOException("Cannot execute command on this channel (" + c.getReasonClosed() + ")");
			tm.sendMessage(sm.getPayload());
		}

		if (log.isEnabled())
			log.log(50, "Executing command (channel " + c.localID + ", '" + cmd + "')");

		try
		{
			if (waitForChannelRequestResult(c) == false)
				throw new IOException("The server denied the request.");
		}
		catch (IOException e)
		{
			throw (IOException) new IOException("The execute request failed.").initCause(e);
		}
	}

	public void requestShell(Channel c) throws IOException
	{
		PacketSessionStartShell sm;

		synchronized (c)
		{
			if (c.state != Channel.STATE_OPEN)
				throw new IOException("Cannot start shell on this channel (" + c.getReasonClosed() + ")");

			sm = new PacketSessionStartShell(c.remoteID, true);

			c.successCounter = c.failedCounter = 0;
		}

		synchronized (c.channelSendLock)
		{
			if (c.closeMessageSent)
				throw new IOException("Cannot start shell on this channel (" + c.getReasonClosed() + ")");
			tm.sendMessage(sm.getPayload());
		}

		try
		{
			if (waitForChannelRequestResult(c) == false)
				throw new IOException("The server denied the request.");
		}
		catch (IOException e)
		{
			throw (IOException) new IOException("The shell request failed.").initCause(e);
		}
	}

	public void msgChannelExtendedData(byte[] msg, int msglen) throws IOException
	{
		if (msglen <= 13)
			throw new IOException("SSH_MSG_CHANNEL_EXTENDED_DATA message has wrong size (" + msglen + ")");

		int id = ((msg[1] & 0xff) << 24) | ((msg[2] & 0xff) << 16) | ((msg[3] & 0xff) << 8) | (msg[4] & 0xff);
		int dataType = ((msg[5] & 0xff) << 24) | ((msg[6] & 0xff) << 16) | ((msg[7] & 0xff) << 8) | (msg[8] & 0xff);
		int len = ((msg[9] & 0xff) << 24) | ((msg[10] & 0xff) << 16) | ((msg[11] & 0xff) << 8) | (msg[12] & 0xff);

		Channel c = getChannel(id);

		if (c == null)
			throw new IOException("Unexpected SSH_MSG_CHANNEL_EXTENDED_DATA message for non-existent channel " + id);

		if (dataType != Packets.SSH_EXTENDED_DATA_STDERR)
			throw new IOException("SSH_MSG_CHANNEL_EXTENDED_DATA message has unknown type (" + dataType + ")");

		if (len != (msglen - 13))
			throw new IOException("SSH_MSG_CHANNEL_EXTENDED_DATA message has wrong len (calculated " + (msglen - 13)
					+ ", got " + len + ")");

		if (log.isEnabled())
			log.log(80, "Got SSH_MSG_CHANNEL_EXTENDED_DATA (channel " + id + ", " + len + ")");

		synchronized (c)
		{
			if (c.state == Channel.STATE_CLOSED)
				return; // ignore

			if (c.state != Channel.STATE_OPEN)
				throw new IOException("Got SSH_MSG_CHANNEL_EXTENDED_DATA, but channel is not in correct state ("
						+ c.state + ")");

			if (c.localWindow < len)
				throw new IOException("Remote sent too much data, does not fit into window.");

			c.localWindow -= len;

			System.arraycopy(msg, 13, c.stderrBuffer, c.stderrWritepos, len);
			c.stderrWritepos += len;

			c.notifyAll();
		}
	}

	/**
	 * Wait until for a condition.
	 * 
	 * @param c
	 *            Channel
	 * @param timeout
	 *            in ms, 0 means no timeout.
	 * @param condition_mask
	 *            minimum event mask
	 * @return all current events
	 * 
	 */
	public int waitForCondition(Channel c, long timeout, int condition_mask)
	{
		long end_time = 0;
		boolean end_time_set = false;

		synchronized (c)
		{
			while (true)
			{
				int current_cond = 0;

				int stdoutAvail = c.stdoutWritepos - c.stdoutReadpos;
				int stderrAvail = c.stderrWritepos - c.stderrReadpos;

				if (stdoutAvail > 0)
					current_cond = current_cond | ChannelCondition.STDOUT_DATA;

				if (stderrAvail > 0)
					current_cond = current_cond | ChannelCondition.STDERR_DATA;

				if (c.EOF)
					current_cond = current_cond | ChannelCondition.EOF;

				if (c.getExitStatus() != null)
					current_cond = current_cond | ChannelCondition.EXIT_STATUS;

				if (c.getExitSignal() != null)
					current_cond = current_cond | ChannelCondition.EXIT_SIGNAL;

				if (c.state == Channel.STATE_CLOSED)
					return current_cond | ChannelCondition.CLOSED | ChannelCondition.EOF;

				if ((current_cond & condition_mask) != 0)
					return current_cond;

				if (timeout > 0)
				{
					if (!end_time_set)
					{
						end_time = System.currentTimeMillis() + timeout;
						end_time_set = true;
					}
					else
					{
						timeout = end_time - System.currentTimeMillis();

						if (timeout <= 0)
							return current_cond | ChannelCondition.TIMEOUT;
					}
				}

				try
				{
					if (timeout > 0)
						c.wait(timeout);
					else
						c.wait();
				}
				catch (InterruptedException e)
				{
				}
			}
		}
	}

	public int getAvailable(Channel c, boolean extended) throws IOException
	{
		synchronized (c)
		{
			int avail;

			if (extended)
				avail = c.stderrWritepos - c.stderrReadpos;
			else
				avail = c.stdoutWritepos - c.stdoutReadpos;

			return ((avail > 0) ? avail : (c.EOF ? -1 : 0));
		}
	}

	public int getChannelData(Channel c, boolean extended, byte[] target, int off, int len) throws IOException
	{
		int copylen = 0;
		int increment = 0;
		int remoteID = 0;
		int localID = 0;

		synchronized (c)
		{
			int stdoutAvail = 0;
			int stderrAvail = 0;

			while (true)
			{
				/*
				 * Data available? We have to return remaining data even if the
				 * channel is already closed.
				 */

				stdoutAvail = c.stdoutWritepos - c.stdoutReadpos;
				stderrAvail = c.stderrWritepos - c.stderrReadpos;

				if ((!extended) && (stdoutAvail != 0))
					break;

				if ((extended) && (stderrAvail != 0))
					break;

				/* Do not wait if more data will never arrive (EOF or CLOSED) */

				if ((c.EOF) || (c.state != Channel.STATE_OPEN))
					return -1;

				try
				{
					c.wait();
				}
				catch (InterruptedException ignore)
				{
					throw new InterruptedIOException();
				}
			}

			/* OK, there is some data. Return it. */

			if (!extended)
			{
				copylen = (stdoutAvail > len) ? len : stdoutAvail;
				System.arraycopy(c.stdoutBuffer, c.stdoutReadpos, target, off, copylen);
				c.stdoutReadpos += copylen;

				if (c.stdoutReadpos != c.stdoutWritepos)

					System.arraycopy(c.stdoutBuffer, c.stdoutReadpos, c.stdoutBuffer, 0, c.stdoutWritepos
							- c.stdoutReadpos);

				c.stdoutWritepos -= c.stdoutReadpos;
				c.stdoutReadpos = 0;
			}
			else
			{
				copylen = (stderrAvail > len) ? len : stderrAvail;
				System.arraycopy(c.stderrBuffer, c.stderrReadpos, target, off, copylen);
				c.stderrReadpos += copylen;

				if (c.stderrReadpos != c.stderrWritepos)

					System.arraycopy(c.stderrBuffer, c.stderrReadpos, c.stderrBuffer, 0, c.stderrWritepos
							- c.stderrReadpos);

				c.stderrWritepos -= c.stderrReadpos;
				c.stderrReadpos = 0;
			}

			if (c.state != Channel.STATE_OPEN)
				return copylen;

			if (c.localWindow < ((Channel.CHANNEL_BUFFER_SIZE + 1) / 2))
			{
				int minFreeSpace = Math.min(Channel.CHANNEL_BUFFER_SIZE - c.stdoutWritepos, Channel.CHANNEL_BUFFER_SIZE
						- c.stderrWritepos);

				increment = minFreeSpace - c.localWindow;
				c.localWindow = minFreeSpace;
			}

			remoteID = c.remoteID; /* read while holding the lock */
			localID = c.localID; /* read while holding the lock */
		}

		/*
		 * If a consumer reads stdout and stdin in parallel, we may end up with
		 * sending two msgWindowAdjust messages. Luckily, it
		 * does not matter in which order they arrive at the server.
		 */

		if (increment > 0)
		{
			if (log.isEnabled())
				log.log(80, "Sending SSH_MSG_CHANNEL_WINDOW_ADJUST (channel " + localID + ", " + increment + ")");

			synchronized (c.channelSendLock)
			{
				byte[] msg = c.msgWindowAdjust;

				msg[0] = Packets.SSH_MSG_CHANNEL_WINDOW_ADJUST;
				msg[1] = (byte) (remoteID >> 24);
				msg[2] = (byte) (remoteID >> 16);
				msg[3] = (byte) (remoteID >> 8);
				msg[4] = (byte) (remoteID);
				msg[5] = (byte) (increment >> 24);
				msg[6] = (byte) (increment >> 16);
				msg[7] = (byte) (increment >> 8);
				msg[8] = (byte) (increment);

				if (c.closeMessageSent == false)
					tm.sendMessage(msg);
			}
		}

		return copylen;
	}

	public void msgChannelData(byte[] msg, int msglen) throws IOException
	{
		if (msglen <= 9)
			throw new IOException("SSH_MSG_CHANNEL_DATA message has wrong size (" + msglen + ")");

		int id = ((msg[1] & 0xff) << 24) | ((msg[2] & 0xff) << 16) | ((msg[3] & 0xff) << 8) | (msg[4] & 0xff);
		int len = ((msg[5] & 0xff) << 24) | ((msg[6] & 0xff) << 16) | ((msg[7] & 0xff) << 8) | (msg[8] & 0xff);

		Channel c = getChannel(id);

		if (c == null)
			throw new IOException("Unexpected SSH_MSG_CHANNEL_DATA message for non-existent channel " + id);

		if (len != (msglen - 9))
			throw new IOException("SSH_MSG_CHANNEL_DATA message has wrong len (calculated " + (msglen - 9) + ", got "
					+ len + ")");

		if (log.isEnabled())
			log.log(80, "Got SSH_MSG_CHANNEL_DATA (channel " + id + ", " + len + ")");

		synchronized (c)
		{
			if (c.state == Channel.STATE_CLOSED)
				return; // ignore

			if (c.state != Channel.STATE_OPEN)
				throw new IOException("Got SSH_MSG_CHANNEL_DATA, but channel is not in correct state (" + c.state + ")");

			if (c.localWindow < len)
				throw new IOException("Remote sent too much data, does not fit into window.");

			c.localWindow -= len;

			System.arraycopy(msg, 9, c.stdoutBuffer, c.stdoutWritepos, len);
			c.stdoutWritepos += len;

			c.notifyAll();
		}
	}

	public void msgChannelWindowAdjust(byte[] msg, int msglen) throws IOException
	{
		if (msglen != 9)
			throw new IOException("SSH_MSG_CHANNEL_WINDOW_ADJUST message has wrong size (" + msglen + ")");

		int id = ((msg[1] & 0xff) << 24) | ((msg[2] & 0xff) << 16) | ((msg[3] & 0xff) << 8) | (msg[4] & 0xff);
		int windowChange = ((msg[5] & 0xff) << 24) | ((msg[6] & 0xff) << 16) | ((msg[7] & 0xff) << 8) | (msg[8] & 0xff);

		Channel c = getChannel(id);

		if (c == null)
			throw new IOException("Unexpected SSH_MSG_CHANNEL_WINDOW_ADJUST message for non-existent channel " + id);

		synchronized (c)
		{
			final long huge = 0xFFFFffffL; /* 2^32 - 1 */

			c.remoteWindow += (windowChange & huge); /* avoid sign extension */

			/* TODO - is this a good heuristic? */

			if ((c.remoteWindow > huge))
				c.remoteWindow = huge;

			c.notifyAll();
		}

		if (log.isEnabled())
			log.log(80, "Got SSH_MSG_CHANNEL_WINDOW_ADJUST (channel " + id + ", " + windowChange + ")");
	}

	public void msgChannelOpen(byte[] msg, int msglen) throws IOException
	{
		TypesReader tr = new TypesReader(msg, 0, msglen);

		tr.readByte(); // skip packet type
		String channelType = tr.readString();
		int remoteID = tr.readUINT32(); /* sender channel */
		int remoteWindow = tr.readUINT32(); /* initial window size */
		int remoteMaxPacketSize = tr.readUINT32(); /* maximum packet size */

		if ("x11".equals(channelType))
		{
			synchronized (x11_magic_cookies)
			{
				/* If we did not request X11 forwarding, then simply ignore this bogus request. */

				if (x11_magic_cookies.size() == 0)
				{
					PacketChannelOpenFailure pcof = new PacketChannelOpenFailure(remoteID,
							Packets.SSH_OPEN_ADMINISTRATIVELY_PROHIBITED, "X11 forwarding not activated", "");

					tm.sendAsynchronousMessage(pcof.getPayload());

					if (log.isEnabled())
						log.log(20, "Unexpected X11 request, denying it!");

					return;
				}
			}

			String remoteOriginatorAddress = tr.readString();
			int remoteOriginatorPort = tr.readUINT32();

			Channel c = new Channel(this);

			synchronized (c)
			{
				c.remoteID = remoteID;
				c.remoteWindow = remoteWindow & 0xFFFFffffL; /* properly convert UINT32 to long */
				c.remoteMaxPacketSize = remoteMaxPacketSize;
				c.localID = addChannel(c);
			}

			/*
			 * The open confirmation message will be sent from another thread
			 */

			RemoteX11AcceptThread rxat = new RemoteX11AcceptThread(c, remoteOriginatorAddress, remoteOriginatorPort);
			rxat.setDaemon(true);
			rxat.start();

			return;
		}

		if ("forwarded-tcpip".equals(channelType))
		{
			String remoteConnectedAddress = tr.readString(); /* address that was connected */
			int remoteConnectedPort = tr.readUINT32(); /* port that was connected */
			String remoteOriginatorAddress = tr.readString(); /* originator IP address */
			int remoteOriginatorPort = tr.readUINT32(); /* originator port */

			RemoteForwardingData rfd = null;

			synchronized (remoteForwardings)
			{
				rfd = (RemoteForwardingData) remoteForwardings.get(new Integer(remoteConnectedPort));
			}

			if (rfd == null)
			{
				PacketChannelOpenFailure pcof = new PacketChannelOpenFailure(remoteID,
						Packets.SSH_OPEN_ADMINISTRATIVELY_PROHIBITED,
						"No thanks, unknown port in forwarded-tcpip request", "");

				/* Always try to be polite. */

				tm.sendAsynchronousMessage(pcof.getPayload());

				if (log.isEnabled())
					log.log(20, "Unexpected forwarded-tcpip request, denying it!");

				return;
			}

			Channel c = new Channel(this);

			synchronized (c)
			{
				c.remoteID = remoteID;
				c.remoteWindow = remoteWindow & 0xFFFFffffL; /* convert UINT32 to long */
				c.remoteMaxPacketSize = remoteMaxPacketSize;
				c.localID = addChannel(c);
			}

			/*
			 * The open confirmation message will be sent from another thread.
			 */

			RemoteAcceptThread rat = new RemoteAcceptThread(c, remoteConnectedAddress, remoteConnectedPort,
					remoteOriginatorAddress, remoteOriginatorPort, rfd.targetAddress, rfd.targetPort);

			rat.setDaemon(true);
			rat.start();

			return;
		}

		/* Tell the server that we have no idea what it is talking about */

		PacketChannelOpenFailure pcof = new PacketChannelOpenFailure(remoteID, Packets.SSH_OPEN_UNKNOWN_CHANNEL_TYPE,
				"Unknown channel type", "");

		tm.sendAsynchronousMessage(pcof.getPayload());

		if (log.isEnabled())
			log.log(20, "The peer tried to open an unsupported channel type (" + channelType + ")");
	}

	public void msgChannelRequest(byte[] msg, int msglen) throws IOException
	{
		TypesReader tr = new TypesReader(msg, 0, msglen);

		tr.readByte(); // skip packet type
		int id = tr.readUINT32();

		Channel c = getChannel(id);

		if (c == null)
			throw new IOException("Unexpected SSH_MSG_CHANNEL_REQUEST message for non-existent channel " + id);

		String type = tr.readString("US-ASCII");
		boolean wantReply = tr.readBoolean();

		if (log.isEnabled())
			log.log(80, "Got SSH_MSG_CHANNEL_REQUEST (channel " + id + ", '" + type + "')");

		if (type.equals("exit-status"))
		{
			if (wantReply != false)
				throw new IOException("Badly formatted SSH_MSG_CHANNEL_REQUEST message, 'want reply' is true");

			int exit_status = tr.readUINT32();

			if (tr.remain() != 0)
				throw new IOException("Badly formatted SSH_MSG_CHANNEL_REQUEST message");

			synchronized (c)
			{
				c.exit_status = new Integer(exit_status);
				c.notifyAll();
			}

			if (log.isEnabled())
				log.log(50, "Got EXIT STATUS (channel " + id + ", status " + exit_status + ")");

			return;
		}

		if (type.equals("exit-signal"))
		{
			if (wantReply != false)
				throw new IOException("Badly formatted SSH_MSG_CHANNEL_REQUEST message, 'want reply' is true");

			String signame = tr.readString("US-ASCII");
			tr.readBoolean();
			tr.readString();
			tr.readString();

			if (tr.remain() != 0)
				throw new IOException("Badly formatted SSH_MSG_CHANNEL_REQUEST message");

			synchronized (c)
			{
				c.exit_signal = signame;
				c.notifyAll();
			}

			if (log.isEnabled())
				log.log(50, "Got EXIT SIGNAL (channel " + id + ", signal " + signame + ")");

			return;
		}

		/* We simply ignore unknown channel requests, however, if the server wants a reply,
		 * then we signal that we have no idea what it is about.
		 */

		if (wantReply)
		{
			byte[] reply = new byte[5];

			reply[0] = Packets.SSH_MSG_CHANNEL_FAILURE;
			reply[1] = (byte) (c.remoteID >> 24);
			reply[2] = (byte) (c.remoteID >> 16);
			reply[3] = (byte) (c.remoteID >> 8);
			reply[4] = (byte) (c.remoteID);

			tm.sendAsynchronousMessage(reply);
		}

		if (log.isEnabled())
			log.log(50, "Channel request '" + type + "' is not known, ignoring it");
	}

	public void msgChannelEOF(byte[] msg, int msglen) throws IOException
	{
		if (msglen != 5)
			throw new IOException("SSH_MSG_CHANNEL_EOF message has wrong size (" + msglen + ")");

		int id = ((msg[1] & 0xff) << 24) | ((msg[2] & 0xff) << 16) | ((msg[3] & 0xff) << 8) | (msg[4] & 0xff);

		Channel c = getChannel(id);

		if (c == null)
			throw new IOException("Unexpected SSH_MSG_CHANNEL_EOF message for non-existent channel " + id);

		synchronized (c)
		{
			c.EOF = true;
			c.notifyAll();
		}

		if (log.isEnabled())
			log.log(50, "Got SSH_MSG_CHANNEL_EOF (channel " + id + ")");
	}

	public void msgChannelClose(byte[] msg, int msglen) throws IOException
	{
		if (msglen != 5)
			throw new IOException("SSH_MSG_CHANNEL_CLOSE message has wrong size (" + msglen + ")");

		int id = ((msg[1] & 0xff) << 24) | ((msg[2] & 0xff) << 16) | ((msg[3] & 0xff) << 8) | (msg[4] & 0xff);

		Channel c = getChannel(id);

		if (c == null)
			throw new IOException("Unexpected SSH_MSG_CHANNEL_CLOSE message for non-existent channel " + id);

		synchronized (c)
		{
			c.EOF = true;
			c.state = Channel.STATE_CLOSED;
			c.setReasonClosed("Close requested by remote");
			c.closeMessageRecv = true;

			removeChannel(c.localID);

			c.notifyAll();
		}

		if (log.isEnabled())
			log.log(50, "Got SSH_MSG_CHANNEL_CLOSE (channel " + id + ")");
	}

	public void msgChannelSuccess(byte[] msg, int msglen) throws IOException
	{
		if (msglen != 5)
			throw new IOException("SSH_MSG_CHANNEL_SUCCESS message has wrong size (" + msglen + ")");

		int id = ((msg[1] & 0xff) << 24) | ((msg[2] & 0xff) << 16) | ((msg[3] & 0xff) << 8) | (msg[4] & 0xff);

		Channel c = getChannel(id);

		if (c == null)
			throw new IOException("Unexpected SSH_MSG_CHANNEL_SUCCESS message for non-existent channel " + id);

		synchronized (c)
		{
			c.successCounter++;
			c.notifyAll();
		}

		if (log.isEnabled())
			log.log(80, "Got SSH_MSG_CHANNEL_SUCCESS (channel " + id + ")");
	}

	public void msgChannelFailure(byte[] msg, int msglen) throws IOException
	{
		if (msglen != 5)
			throw new IOException("SSH_MSG_CHANNEL_FAILURE message has wrong size (" + msglen + ")");

		int id = ((msg[1] & 0xff) << 24) | ((msg[2] & 0xff) << 16) | ((msg[3] & 0xff) << 8) | (msg[4] & 0xff);

		Channel c = getChannel(id);

		if (c == null)
			throw new IOException("Unexpected SSH_MSG_CHANNEL_FAILURE message for non-existent channel " + id);

		synchronized (c)
		{
			c.failedCounter++;
			c.notifyAll();
		}

		if (log.isEnabled())
			log.log(50, "Got SSH_MSG_CHANNEL_FAILURE (channel " + id + ")");
	}

	public void msgChannelOpenConfirmation(byte[] msg, int msglen) throws IOException
	{
		PacketChannelOpenConfirmation sm = new PacketChannelOpenConfirmation(msg, 0, msglen);

		Channel c = getChannel(sm.recipientChannelID);

		if (c == null)
			throw new IOException("Unexpected SSH_MSG_CHANNEL_OPEN_CONFIRMATION message for non-existent channel "
					+ sm.recipientChannelID);

		synchronized (c)
		{
			if (c.state != Channel.STATE_OPENING)
				throw new IOException("Unexpected SSH_MSG_CHANNEL_OPEN_CONFIRMATION message for channel "
						+ sm.recipientChannelID);

			c.remoteID = sm.senderChannelID;
			c.remoteWindow = sm.initialWindowSize & 0xFFFFffffL; /* convert UINT32 to long */
			c.remoteMaxPacketSize = sm.maxPacketSize;
			c.state = Channel.STATE_OPEN;
			c.notifyAll();
		}

		if (log.isEnabled())
			log.log(50, "Got SSH_MSG_CHANNEL_OPEN_CONFIRMATION (channel " + sm.recipientChannelID + " / remote: "
					+ sm.senderChannelID + ")");
	}

	public void msgChannelOpenFailure(byte[] msg, int msglen) throws IOException
	{
		if (msglen < 5)
			throw new IOException("SSH_MSG_CHANNEL_OPEN_FAILURE message has wrong size (" + msglen + ")");

		TypesReader tr = new TypesReader(msg, 0, msglen);

		tr.readByte(); // skip packet type
		int id = tr.readUINT32(); /* sender channel */

		Channel c = getChannel(id);

		if (c == null)
			throw new IOException("Unexpected SSH_MSG_CHANNEL_OPEN_FAILURE message for non-existent channel " + id);

		int reasonCode = tr.readUINT32();
		String description = tr.readString("UTF-8");

		String reasonCodeSymbolicName = null;

		switch (reasonCode)
		{
		case 1:
			reasonCodeSymbolicName = "SSH_OPEN_ADMINISTRATIVELY_PROHIBITED";
			break;
		case 2:
			reasonCodeSymbolicName = "SSH_OPEN_CONNECT_FAILED";
			break;
		case 3:
			reasonCodeSymbolicName = "SSH_OPEN_UNKNOWN_CHANNEL_TYPE";
			break;
		case 4:
			reasonCodeSymbolicName = "SSH_OPEN_RESOURCE_SHORTAGE";
			break;
		default:
			reasonCodeSymbolicName = "UNKNOWN REASON CODE (" + reasonCode + ")";
		}

		StringBuffer descriptionBuffer = new StringBuffer();
		descriptionBuffer.append(description);

		for (int i = 0; i < descriptionBuffer.length(); i++)
		{
			char cc = descriptionBuffer.charAt(i);

			if ((cc >= 32) && (cc <= 126))
				continue;
			descriptionBuffer.setCharAt(i, '\uFFFD');
		}

		synchronized (c)
		{
			c.EOF = true;
			c.state = Channel.STATE_CLOSED;
			c.setReasonClosed("The server refused to open the channel (" + reasonCodeSymbolicName + ", '"
					+ descriptionBuffer.toString() + "')");
			c.notifyAll();
		}

		if (log.isEnabled())
			log.log(50, "Got SSH_MSG_CHANNEL_OPEN_FAILURE (channel " + id + ")");
	}

	public void msgGlobalRequest(byte[] msg, int msglen) throws IOException
	{
		/* Currently we do not support any kind of global request */

		TypesReader tr = new TypesReader(msg, 0, msglen);

		tr.readByte(); // skip packet type
		String requestName = tr.readString();
		boolean wantReply = tr.readBoolean();

		if (wantReply)
		{
			byte[] reply_failure = new byte[1];
			reply_failure[0] = Packets.SSH_MSG_REQUEST_FAILURE;

			tm.sendAsynchronousMessage(reply_failure);
		}

		/* We do not clean up the requestName String - that is OK for debug */

		if (log.isEnabled())
			log.log(80, "Got SSH_MSG_GLOBAL_REQUEST (" + requestName + ")");
	}

	public void msgGlobalSuccess() throws IOException
	{
		synchronized (channels)
		{
			globalSuccessCounter++;
			channels.notifyAll();
		}

		if (log.isEnabled())
			log.log(80, "Got SSH_MSG_REQUEST_SUCCESS");
	}

	public void msgGlobalFailure() throws IOException
	{
		synchronized (channels)
		{
			globalFailedCounter++;
			channels.notifyAll();
		}

		if (log.isEnabled())
			log.log(80, "Got SSH_MSG_REQUEST_FAILURE");
	}

	public void handleMessage(byte[] msg, int msglen) throws IOException
	{
		if (msg == null)
		{
			if (log.isEnabled())
				log.log(50, "HandleMessage: got shutdown");

			synchronized (listenerThreads)
			{
				for (int i = 0; i < listenerThreads.size(); i++)
				{
					IChannelWorkerThread lat = (IChannelWorkerThread) listenerThreads.elementAt(i);
					lat.stopWorking();
				}
				listenerThreadsAllowed = false;
			}

			synchronized (channels)
			{
				shutdown = true;

				for (int i = 0; i < channels.size(); i++)
				{
					Channel c = (Channel) channels.elementAt(i);
					synchronized (c)
					{
						c.EOF = true;
						c.state = Channel.STATE_CLOSED;
						c.setReasonClosed("The connection is being shutdown");
						c.closeMessageRecv = true; /*
																															 * You never know, perhaps
																															 * we are waiting for a
																															 * pending close message
																															 * from the server...
																															 */
						c.notifyAll();
					}
				}
				/* Works with J2ME */
				channels.setSize(0);
				channels.trimToSize();
				channels.notifyAll(); /* Notify global response waiters */
				return;
			}
		}

		switch (msg[0])
		{
		case Packets.SSH_MSG_CHANNEL_OPEN_CONFIRMATION:
			msgChannelOpenConfirmation(msg, msglen);
			break;
		case Packets.SSH_MSG_CHANNEL_WINDOW_ADJUST:
			msgChannelWindowAdjust(msg, msglen);
			break;
		case Packets.SSH_MSG_CHANNEL_DATA:
			msgChannelData(msg, msglen);
			break;
		case Packets.SSH_MSG_CHANNEL_EXTENDED_DATA:
			msgChannelExtendedData(msg, msglen);
			break;
		case Packets.SSH_MSG_CHANNEL_REQUEST:
			msgChannelRequest(msg, msglen);
			break;
		case Packets.SSH_MSG_CHANNEL_EOF:
			msgChannelEOF(msg, msglen);
			break;
		case Packets.SSH_MSG_CHANNEL_OPEN:
			msgChannelOpen(msg, msglen);
			break;
		case Packets.SSH_MSG_CHANNEL_CLOSE:
			msgChannelClose(msg, msglen);
			break;
		case Packets.SSH_MSG_CHANNEL_SUCCESS:
			msgChannelSuccess(msg, msglen);
			break;
		case Packets.SSH_MSG_CHANNEL_FAILURE:
			msgChannelFailure(msg, msglen);
			break;
		case Packets.SSH_MSG_CHANNEL_OPEN_FAILURE:
			msgChannelOpenFailure(msg, msglen);
			break;
		case Packets.SSH_MSG_GLOBAL_REQUEST:
			msgGlobalRequest(msg, msglen);
			break;
		case Packets.SSH_MSG_REQUEST_SUCCESS:
			msgGlobalSuccess();
			break;
		case Packets.SSH_MSG_REQUEST_FAILURE:
			msgGlobalFailure();
			break;
		default:
			throw new IOException("Cannot handle unknown channel message " + (msg[0] & 0xff));
		}
	}
}
>>>>>>> 5e98aad9
<|MERGE_RESOLUTION|>--- conflicted
+++ resolved
@@ -1,3238 +1,1553 @@
-<<<<<<< HEAD
-
-package com.trilead.ssh2.channel;
-
-import java.io.IOException;
-import java.io.InterruptedIOException;
-import java.util.HashMap;
-import java.util.Vector;
-
-import com.trilead.ssh2.ChannelCondition;
-import com.trilead.ssh2.log.Logger;
-import com.trilead.ssh2.packets.PacketChannelOpenConfirmation;
-import com.trilead.ssh2.packets.PacketChannelOpenFailure;
-import com.trilead.ssh2.packets.PacketChannelTrileadPing;
-import com.trilead.ssh2.packets.PacketGlobalCancelForwardRequest;
-import com.trilead.ssh2.packets.PacketGlobalForwardRequest;
-import com.trilead.ssh2.packets.PacketGlobalTrileadPing;
-import com.trilead.ssh2.packets.PacketOpenDirectTCPIPChannel;
-import com.trilead.ssh2.packets.PacketOpenSessionChannel;
-import com.trilead.ssh2.packets.PacketSessionExecCommand;
-import com.trilead.ssh2.packets.PacketSessionPtyRequest;
-import com.trilead.ssh2.packets.PacketSessionStartShell;
-import com.trilead.ssh2.packets.PacketSessionSubsystemRequest;
-import com.trilead.ssh2.packets.PacketSessionX11Request;
-import com.trilead.ssh2.packets.Packets;
-import com.trilead.ssh2.packets.TypesReader;
-import com.trilead.ssh2.transport.MessageHandler;
-import com.trilead.ssh2.transport.TransportManager;
-
-/**
- * ChannelManager. Please read the comments in Channel.java.
- * <p>
- * Besides the crypto part, this is the core of the library.
- * 
- * @author Christian Plattner, plattner@trilead.com
- * @version $Id: ChannelManager.java,v 1.2 2008/03/03 07:01:36 cplattne Exp $
- */
-public class ChannelManager implements MessageHandler
-{
-	private static final Logger log = Logger.getLogger(ChannelManager.class);
-
-	private HashMap x11_magic_cookies = new HashMap();
-
-	/*package*/ TransportManager tm;
-
-	private Vector channels = new Vector();
-	private int nextLocalChannel = 100;
-	private boolean shutdown = false;
-	private int globalSuccessCounter = 0;
-	private int globalFailedCounter = 0;
-
-	private HashMap remoteForwardings = new HashMap();
-
-	private Vector listenerThreads = new Vector();
-
-	private boolean listenerThreadsAllowed = true;
-
-	public ChannelManager(TransportManager tm)
-	{
-		this.tm = tm;
-		tm.registerMessageHandler(this, 80, 100);
-	}
-
-	private Channel getChannel(int id)
-	{
-		synchronized (channels)
-		{
-			for (int i = 0; i < channels.size(); i++)
-			{
-				Channel c = (Channel) channels.elementAt(i);
-				if (c.localID == id)
-					return c;
-			}
-		}
-		return null;
-	}
-
-	private void removeChannel(int id)
-	{
-		synchronized (channels)
-		{
-			for (int i = 0; i < channels.size(); i++)
-			{
-				Channel c = (Channel) channels.elementAt(i);
-				if (c.localID == id)
-				{
-					channels.removeElementAt(i);
-					break;
-				}
-			}
-		}
-	}
-
-	private int addChannel(Channel c)
-	{
-		synchronized (channels)
-		{
-			channels.addElement(c);
-			return nextLocalChannel++;
-		}
-	}
-
-	private void waitUntilChannelOpen(Channel c) throws IOException
-	{
-		synchronized (c)
-		{
-			while (c.state == Channel.STATE_OPENING)
-			{
-				try
-				{
-					c.wait();
-				}
-				catch (InterruptedException ignore)
-				{
-                    throw new InterruptedIOException();
-				}
-			}
-
-			if (c.state != Channel.STATE_OPEN)
-			{
-				removeChannel(c.localID);
-
-				String detail = c.getReasonClosed();
-
-				if (detail == null)
-					detail = "state: " + c.state;
-
-				throw new IOException("Could not open channel (" + detail + ")");
-			}
-		}
-	}
-
-	private final boolean waitForGlobalRequestResult() throws IOException
-	{
-		synchronized (channels)
-		{
-			while ((globalSuccessCounter == 0) && (globalFailedCounter == 0))
-			{
-				if (shutdown)
-				{
-					throw new IOException("The connection is being shutdown");
-				}
-
-				try
-				{
-					channels.wait();
-				}
-				catch (InterruptedException ignore)
-				{
-                    throw new InterruptedIOException();
-				}
-			}
-
-			if ((globalFailedCounter == 0) && (globalSuccessCounter == 1))
-				return true;
-
-			if ((globalFailedCounter == 1) && (globalSuccessCounter == 0))
-				return false;
-
-			throw new IOException("Illegal state. The server sent " + globalSuccessCounter
-					+ " SSH_MSG_REQUEST_SUCCESS and " + globalFailedCounter + " SSH_MSG_REQUEST_FAILURE messages.");
-		}
-	}
-
-	private final boolean waitForChannelRequestResult(Channel c) throws IOException
-	{
-		synchronized (c)
-		{
-			while ((c.successCounter == 0) && (c.failedCounter == 0))
-			{
-				if (c.state != Channel.STATE_OPEN)
-				{
-					String detail = c.getReasonClosed();
-
-					if (detail == null)
-						detail = "state: " + c.state;
-
-					throw new IOException("This SSH2 channel is not open (" + detail + ")");
-				}
-
-				try
-				{
-					c.wait();
-				}
-				catch (InterruptedException ignore)
-				{
-                    throw new InterruptedIOException();
-				}
-			}
-
-			if ((c.failedCounter == 0) && (c.successCounter == 1))
-				return true;
-
-			if ((c.failedCounter == 1) && (c.successCounter == 0))
-				return false;
-
-			throw new IOException("Illegal state. The server sent " + c.successCounter
-					+ " SSH_MSG_CHANNEL_SUCCESS and " + c.failedCounter + " SSH_MSG_CHANNEL_FAILURE messages.");
-		}
-	}
-
-	public void registerX11Cookie(String hexFakeCookie, X11ServerData data)
-	{
-		synchronized (x11_magic_cookies)
-		{
-			x11_magic_cookies.put(hexFakeCookie, data);
-		}
-	}
-
-	public void unRegisterX11Cookie(String hexFakeCookie, boolean killChannels)
-	{
-		if (hexFakeCookie == null)
-			throw new IllegalStateException("hexFakeCookie may not be null");
-
-		synchronized (x11_magic_cookies)
-		{
-			x11_magic_cookies.remove(hexFakeCookie);
-		}
-
-		if (killChannels == false)
-			return;
-
-		if (log.isEnabled())
-			log.log(50, "Closing all X11 channels for the given fake cookie");
-
-		Vector channel_copy;
-
-		synchronized (channels)
-		{
-			channel_copy = (Vector) channels.clone();
-		}
-
-		for (int i = 0; i < channel_copy.size(); i++)
-		{
-			Channel c = (Channel) channel_copy.elementAt(i);
-
-			synchronized (c)
-			{
-				if (hexFakeCookie.equals(c.hexX11FakeCookie) == false)
-					continue;
-			}
-
-			try
-			{
-				closeChannel(c, "Closing X11 channel since the corresponding session is closing", true);
-			}
-			catch (IOException e)
-			{
-			}
-		}
-	}
-
-	public X11ServerData checkX11Cookie(String hexFakeCookie)
-	{
-		synchronized (x11_magic_cookies)
-		{
-			if (hexFakeCookie != null)
-				return (X11ServerData) x11_magic_cookies.get(hexFakeCookie);
-		}
-		return null;
-	}
-
-	public void closeAllChannels()
-	{
-		if (log.isEnabled())
-			log.log(50, "Closing all channels");
-
-		Vector channel_copy;
-
-		synchronized (channels)
-		{
-			channel_copy = (Vector) channels.clone();
-		}
-
-		for (int i = 0; i < channel_copy.size(); i++)
-		{
-			Channel c = (Channel) channel_copy.elementAt(i);
-			try
-			{
-				closeChannel(c, "Closing all channels", true);
-			}
-			catch (IOException e)
-			{
-			}
-		}
-	}
-
-	public void closeChannel(Channel c, String reason, boolean force) throws IOException
-	{
-		byte msg[] = new byte[5];
-
-		synchronized (c)
-		{
-			if (force)
-			{
-				c.state = Channel.STATE_CLOSED;
-				c.eof();
-			}
-
-			c.setReasonClosed(reason);
-
-			msg[0] = Packets.SSH_MSG_CHANNEL_CLOSE;
-			msg[1] = (byte) (c.remoteID >> 24);
-			msg[2] = (byte) (c.remoteID >> 16);
-			msg[3] = (byte) (c.remoteID >> 8);
-			msg[4] = (byte) (c.remoteID);
-
-			c.notifyAll();
-		}
-
-		synchronized (c.channelSendLock)
-		{
-			if (c.closeMessageSent == true)
-				return;
-			tm.sendMessage(msg);
-			c.closeMessageSent = true;
-		}
-
-		if (log.isEnabled())
-			log.log(50, "Sent SSH_MSG_CHANNEL_CLOSE (channel " + c.localID + ")");
-	}
-
-	public void sendEOF(Channel c) throws IOException
-	{
-		byte[] msg = new byte[5];
-
-		synchronized (c)
-		{
-			if (c.state != Channel.STATE_OPEN)
-				return;
-
-			msg[0] = Packets.SSH_MSG_CHANNEL_EOF;
-			msg[1] = (byte) (c.remoteID >> 24);
-			msg[2] = (byte) (c.remoteID >> 16);
-			msg[3] = (byte) (c.remoteID >> 8);
-			msg[4] = (byte) (c.remoteID);
-		}
-
-		synchronized (c.channelSendLock)
-		{
-			if (c.closeMessageSent == true)
-				return;
-			tm.sendMessage(msg);
-		}
-
-		if (log.isEnabled())
-			log.log(50, "Sent EOF (Channel " + c.localID + "/" + c.remoteID + ")");
-	}
-
-	public void sendOpenConfirmation(Channel c) throws IOException
-	{
-		PacketChannelOpenConfirmation pcoc = null;
-
-		synchronized (c)
-		{
-			if (c.state != Channel.STATE_OPENING)
-				return;
-
-			c.state = Channel.STATE_OPEN;
-
-			pcoc = new PacketChannelOpenConfirmation(c.remoteID, c.localID, c.localWindow, c.localMaxPacketSize);
-		}
-
-		synchronized (c.channelSendLock)
-		{
-			if (c.closeMessageSent == true)
-				return;
-			tm.sendMessage(pcoc.getPayload());
-		}
-	}
-
-	public void sendData(Channel c, byte[] buffer, int pos, int len) throws IOException
-	{
-		while (len > 0)
-		{
-			int thislen = 0;
-			byte[] msg;
-
-			synchronized (c)
-			{
-				while (true)
-				{
-					if (c.state == Channel.STATE_CLOSED)
-						throw new IOException("SSH channel is closed. (" + c.getReasonClosed() + ")");
-
-					if (c.state != Channel.STATE_OPEN)
-						throw new IOException("SSH channel in strange state. (" + c.state + ")");
-
-					if (c.remoteWindow != 0)
-						break;
-
-					try
-					{
-						c.wait();
-					}
-					catch (InterruptedException ignore)
-					{
-                        throw new InterruptedIOException();
-					}
-				}
-
-				/* len > 0, no sign extension can happen when comparing */
-
-				thislen = (c.remoteWindow >= len) ? len : (int) c.remoteWindow;
-
-				int estimatedMaxDataLen = c.remoteMaxPacketSize - (tm.getPacketOverheadEstimate() + 9);
-
-				/* The worst case scenario =) a true bottleneck */
-
-				if (estimatedMaxDataLen <= 0)
-				{
-					estimatedMaxDataLen = 1;
-				}
-
-				if (thislen > estimatedMaxDataLen)
-					thislen = estimatedMaxDataLen;
-
-				c.remoteWindow -= thislen;
-
-				msg = new byte[1 + 8 + thislen];
-
-				msg[0] = Packets.SSH_MSG_CHANNEL_DATA;
-				msg[1] = (byte) (c.remoteID >> 24);
-				msg[2] = (byte) (c.remoteID >> 16);
-				msg[3] = (byte) (c.remoteID >> 8);
-				msg[4] = (byte) (c.remoteID);
-				msg[5] = (byte) (thislen >> 24);
-				msg[6] = (byte) (thislen >> 16);
-				msg[7] = (byte) (thislen >> 8);
-				msg[8] = (byte) (thislen);
-
-				System.arraycopy(buffer, pos, msg, 9, thislen);
-			}
-
-			synchronized (c.channelSendLock)
-			{
-				if (c.closeMessageSent == true)
-					throw new IOException("SSH channel is closed. (" + c.getReasonClosed() + ")");
-
-				tm.sendMessage(msg);
-			}
-
-			pos += thislen;
-			len -= thislen;
-		}
-	}
-
-	public int requestGlobalForward(String bindAddress, int bindPort, String targetAddress, int targetPort)
-			throws IOException
-	{
-		RemoteForwardingData rfd = new RemoteForwardingData();
-
-		rfd.bindAddress = bindAddress;
-		rfd.bindPort = bindPort;
-		rfd.targetAddress = targetAddress;
-		rfd.targetPort = targetPort;
-
-		synchronized (remoteForwardings)
-		{
-			Integer key = new Integer(bindPort);
-
-			if (remoteForwardings.get(key) != null)
-			{
-				throw new IOException("There is already a forwarding for remote port " + bindPort);
-			}
-
-			remoteForwardings.put(key, rfd);
-		}
-
-		synchronized (channels)
-		{
-			globalSuccessCounter = globalFailedCounter = 0;
-		}
-
-		PacketGlobalForwardRequest pgf = new PacketGlobalForwardRequest(true, bindAddress, bindPort);
-		tm.sendMessage(pgf.getPayload());
-
-		if (log.isEnabled())
-			log.log(50, "Requesting a remote forwarding ('" + bindAddress + "', " + bindPort + ")");
-
-		try
-		{
-			if (waitForGlobalRequestResult() == false)
-				throw new IOException("The server denied the request (did you enable port forwarding?)");
-		}
-		catch (IOException e)
-		{
-			synchronized (remoteForwardings)
-			{
-				remoteForwardings.remove(rfd);
-			}
-			throw e;
-		}
-
-		return bindPort;
-	}
-
-	public void requestCancelGlobalForward(int bindPort) throws IOException
-	{
-		RemoteForwardingData rfd = null;
-
-		synchronized (remoteForwardings)
-		{
-			rfd = (RemoteForwardingData) remoteForwardings.get(new Integer(bindPort));
-
-			if (rfd == null)
-				throw new IOException("Sorry, there is no known remote forwarding for remote port " + bindPort);
-		}
-
-		synchronized (channels)
-		{
-			globalSuccessCounter = globalFailedCounter = 0;
-		}
-
-		PacketGlobalCancelForwardRequest pgcf = new PacketGlobalCancelForwardRequest(true, rfd.bindAddress,
-				rfd.bindPort);
-		tm.sendMessage(pgcf.getPayload());
-
-		if (log.isEnabled())
-			log.log(50, "Requesting cancelation of remote forward ('" + rfd.bindAddress + "', " + rfd.bindPort + ")");
-
-		try
-		{
-			if (waitForGlobalRequestResult() == false)
-				throw new IOException("The server denied the request.");
-		}
-		finally
-		{
-			synchronized (remoteForwardings)
-			{
-				/* Only now we are sure that no more forwarded connections will arrive */
-				remoteForwardings.remove(rfd);
-			}
-		}
-
-	}
-
-	public void registerThread(IChannelWorkerThread thr) throws IOException
-	{
-		synchronized (listenerThreads)
-		{
-			if (listenerThreadsAllowed == false)
-				throw new IOException("Too late, this connection is closed.");
-			listenerThreads.addElement(thr);
-		}
-	}
-
-	public Channel openDirectTCPIPChannel(String host_to_connect, int port_to_connect, String originator_IP_address,
-			int originator_port) throws IOException
-	{
-		Channel c = new Channel(this);
-
-		synchronized (c)
-		{
-			c.localID = addChannel(c);
-			// end of synchronized block forces writing out to main memory
-		}
-
-		PacketOpenDirectTCPIPChannel dtc = new PacketOpenDirectTCPIPChannel(c.localID, c.localWindow,
-				c.localMaxPacketSize, host_to_connect, port_to_connect, originator_IP_address, originator_port);
-
-		tm.sendMessage(dtc.getPayload());
-
-		waitUntilChannelOpen(c);
-
-		return c;
-	}
-
-	public Channel openSessionChannel() throws IOException
-	{
-		Channel c = new Channel(this);
-
-		synchronized (c)
-		{
-			c.localID = addChannel(c);
-			// end of synchronized block forces the writing out to main memory
-		}
-
-		if (log.isEnabled())
-			log.log(50, "Sending SSH_MSG_CHANNEL_OPEN (Channel " + c.localID + ")");
-
-		PacketOpenSessionChannel smo = new PacketOpenSessionChannel(c.localID, c.localWindow, c.localMaxPacketSize);
-		tm.sendMessage(smo.getPayload());
-
-		waitUntilChannelOpen(c);
-
-		return c;
-	}
-
-	public void requestGlobalTrileadPing() throws IOException
-	{
-		synchronized (channels)
-		{
-			globalSuccessCounter = globalFailedCounter = 0;
-		}
-
-		PacketGlobalTrileadPing pgtp = new PacketGlobalTrileadPing();
-
-		tm.sendMessage(pgtp.getPayload());
-
-		if (log.isEnabled())
-			log.log(50, "Sending SSH_MSG_GLOBAL_REQUEST 'trilead-ping'.");
-
-		try
-		{
-			if (waitForGlobalRequestResult() == true)
-				throw new IOException("Your server is alive - but buggy. "
-						+ "It replied with SSH_MSG_REQUEST_SUCCESS when it actually should not.");
-
-		}
-		catch (IOException e)
-		{
-			throw (IOException) new IOException("The ping request failed.").initCause(e);
-		}
-	}
-
-	public void requestChannelTrileadPing(Channel c) throws IOException
-	{
-		PacketChannelTrileadPing pctp;
-
-		synchronized (c)
-		{
-			if (c.state != Channel.STATE_OPEN)
-				throw new IOException("Cannot ping this channel (" + c.getReasonClosed() + ")");
-
-			pctp = new PacketChannelTrileadPing(c.remoteID);
-
-			c.successCounter = c.failedCounter = 0;
-		}
-
-		synchronized (c.channelSendLock)
-		{
-			if (c.closeMessageSent)
-				throw new IOException("Cannot ping this channel (" + c.getReasonClosed() + ")");
-			tm.sendMessage(pctp.getPayload());
-		}
-
-		try
-		{
-			if (waitForChannelRequestResult(c) == true)
-				throw new IOException("Your server is alive - but buggy. "
-						+ "It replied with SSH_MSG_SESSION_SUCCESS when it actually should not.");
-
-		}
-		catch (IOException e)
-		{
-			throw (IOException) new IOException("The ping request failed.").initCause(e);
-		}
-	}
-
-	public void requestPTY(Channel c, String term, int term_width_characters, int term_height_characters,
-			int term_width_pixels, int term_height_pixels, byte[] terminal_modes) throws IOException
-	{
-		PacketSessionPtyRequest spr;
-
-		synchronized (c)
-		{
-			if (c.state != Channel.STATE_OPEN)
-				throw new IOException("Cannot request PTY on this channel (" + c.getReasonClosed() + ")");
-
-			spr = new PacketSessionPtyRequest(c.remoteID, true, term, term_width_characters, term_height_characters,
-					term_width_pixels, term_height_pixels, terminal_modes);
-
-			c.successCounter = c.failedCounter = 0;
-		}
-
-		synchronized (c.channelSendLock)
-		{
-			if (c.closeMessageSent)
-				throw new IOException("Cannot request PTY on this channel (" + c.getReasonClosed() + ")");
-			tm.sendMessage(spr.getPayload());
-		}
-
-		try
-		{
-			if (waitForChannelRequestResult(c) == false)
-				throw new IOException("The server denied the request.");
-		}
-		catch (IOException e)
-		{
-			throw (IOException) new IOException("PTY request failed").initCause(e);
-		}
-	}
-
-	public void requestX11(Channel c, boolean singleConnection, String x11AuthenticationProtocol,
-			String x11AuthenticationCookie, int x11ScreenNumber) throws IOException
-	{
-		PacketSessionX11Request psr;
-
-		synchronized (c)
-		{
-			if (c.state != Channel.STATE_OPEN)
-				throw new IOException("Cannot request X11 on this channel (" + c.getReasonClosed() + ")");
-
-			psr = new PacketSessionX11Request(c.remoteID, true, singleConnection, x11AuthenticationProtocol,
-					x11AuthenticationCookie, x11ScreenNumber);
-
-			c.successCounter = c.failedCounter = 0;
-		}
-
-		synchronized (c.channelSendLock)
-		{
-			if (c.closeMessageSent)
-				throw new IOException("Cannot request X11 on this channel (" + c.getReasonClosed() + ")");
-			tm.sendMessage(psr.getPayload());
-		}
-
-		if (log.isEnabled())
-			log.log(50, "Requesting X11 forwarding (Channel " + c.localID + "/" + c.remoteID + ")");
-
-		try
-		{
-			if (waitForChannelRequestResult(c) == false)
-				throw new IOException("The server denied the request.");
-		}
-		catch (IOException e)
-		{
-			throw (IOException) new IOException("The X11 request failed.").initCause(e);
-		}
-	}
-
-	public void requestSubSystem(Channel c, String subSystemName) throws IOException
-	{
-		PacketSessionSubsystemRequest ssr;
-
-		synchronized (c)
-		{
-			if (c.state != Channel.STATE_OPEN)
-				throw new IOException("Cannot request subsystem on this channel (" + c.getReasonClosed() + ")");
-
-			ssr = new PacketSessionSubsystemRequest(c.remoteID, true, subSystemName);
-
-			c.successCounter = c.failedCounter = 0;
-		}
-
-		synchronized (c.channelSendLock)
-		{
-			if (c.closeMessageSent)
-				throw new IOException("Cannot request subsystem on this channel (" + c.getReasonClosed() + ")");
-			tm.sendMessage(ssr.getPayload());
-		}
-
-		try
-		{
-			if (waitForChannelRequestResult(c) == false)
-				throw new IOException("The server denied the request.");
-		}
-		catch (IOException e)
-		{
-			throw (IOException) new IOException("The subsystem request failed.").initCause(e);
-		}
-	}
-
-	public void requestExecCommand(Channel c, String cmd) throws IOException
-	{
-		PacketSessionExecCommand sm;
-
-		synchronized (c)
-		{
-			if (c.state != Channel.STATE_OPEN)
-				throw new IOException("Cannot execute command on this channel (" + c.getReasonClosed() + ")");
-
-			sm = new PacketSessionExecCommand(c.remoteID, true, cmd);
-
-			c.successCounter = c.failedCounter = 0;
-		}
-
-		synchronized (c.channelSendLock)
-		{
-			if (c.closeMessageSent)
-				throw new IOException("Cannot execute command on this channel (" + c.getReasonClosed() + ")");
-			tm.sendMessage(sm.getPayload());
-		}
-
-		if (log.isEnabled())
-			log.log(50, "Executing command (channel " + c.localID + ", '" + cmd + "')");
-
-		try
-		{
-			if (waitForChannelRequestResult(c) == false)
-				throw new IOException("The server denied the request.");
-		}
-		catch (IOException e)
-		{
-			throw (IOException) new IOException("The execute request failed.").initCause(e);
-		}
-	}
-
-	public void requestShell(Channel c) throws IOException
-	{
-		PacketSessionStartShell sm;
-
-		synchronized (c)
-		{
-			if (c.state != Channel.STATE_OPEN)
-				throw new IOException("Cannot start shell on this channel (" + c.getReasonClosed() + ")");
-
-			sm = new PacketSessionStartShell(c.remoteID, true);
-
-			c.successCounter = c.failedCounter = 0;
-		}
-
-		synchronized (c.channelSendLock)
-		{
-			if (c.closeMessageSent)
-				throw new IOException("Cannot start shell on this channel (" + c.getReasonClosed() + ")");
-			tm.sendMessage(sm.getPayload());
-		}
-
-		try
-		{
-			if (waitForChannelRequestResult(c) == false)
-				throw new IOException("The server denied the request.");
-		}
-		catch (IOException e)
-		{
-			throw (IOException) new IOException("The shell request failed.").initCause(e);
-		}
-	}
-
-	public void msgChannelExtendedData(byte[] msg, int msglen) throws IOException
-	{
-		if (msglen <= 13)
-			throw new IOException("SSH_MSG_CHANNEL_EXTENDED_DATA message has wrong size (" + msglen + ")");
-
-		int id = ((msg[1] & 0xff) << 24) | ((msg[2] & 0xff) << 16) | ((msg[3] & 0xff) << 8) | (msg[4] & 0xff);
-		int dataType = ((msg[5] & 0xff) << 24) | ((msg[6] & 0xff) << 16) | ((msg[7] & 0xff) << 8) | (msg[8] & 0xff);
-		int len = ((msg[9] & 0xff) << 24) | ((msg[10] & 0xff) << 16) | ((msg[11] & 0xff) << 8) | (msg[12] & 0xff);
-
-		Channel c = getChannel(id);
-
-		if (c == null)
-			throw new IOException("Unexpected SSH_MSG_CHANNEL_EXTENDED_DATA message for non-existent channel " + id);
-
-		if (dataType != Packets.SSH_EXTENDED_DATA_STDERR)
-			throw new IOException("SSH_MSG_CHANNEL_EXTENDED_DATA message has unknown type (" + dataType + ")");
-
-		if (len != (msglen - 13))
-			throw new IOException("SSH_MSG_CHANNEL_EXTENDED_DATA message has wrong len (calculated " + (msglen - 13)
-					+ ", got " + len + ")");
-
-		if (log.isEnabled())
-			log.log(80, "Got SSH_MSG_CHANNEL_EXTENDED_DATA (channel " + id + ", " + len + ")");
-
-		synchronized (c)
-		{
-			if (c.state == Channel.STATE_CLOSED)
-				return; // ignore
-
-			if (c.state != Channel.STATE_OPEN)
-				throw new IOException("Got SSH_MSG_CHANNEL_EXTENDED_DATA, but channel is not in correct state ("
-						+ c.state + ")");
-
-			if (c.localWindow < len)
-				throw new IOException("Remote sent too much data, does not fit into window.");
-
-			c.localWindow -= len;
-
-            c.stderr.write(msg,13,len);
-		}
-	}
-
-	/**
-	 * Wait until for a condition.
-	 * 
-	 * @param c
-	 *            Channel
-	 * @param timeout
-	 *            in ms, 0 means no timeout.
-	 * @param condition_mask
-	 *            minimum event mask
-	 * @return all current events
-	 * 
-	 */
-	public int waitForCondition(Channel c, long timeout, int condition_mask) throws InterruptedException {
-		long end_time = 0;
-		boolean end_time_set = false;
-
-		synchronized (c)
-		{
-			while (true)
-			{
-				int current_cond = 0;
-
-				int stdoutAvail = c.stdout.readable();
-				int stderrAvail = c.stderr.readable();
-
-				if (stdoutAvail > 0)
-					current_cond = current_cond | ChannelCondition.STDOUT_DATA;
-
-				if (stderrAvail > 0)
-					current_cond = current_cond | ChannelCondition.STDERR_DATA;
-
-				if (c.isEOF())
-					current_cond = current_cond | ChannelCondition.EOF;
-
-				if (c.getExitStatus() != null)
-					current_cond = current_cond | ChannelCondition.EXIT_STATUS;
-
-				if (c.getExitSignal() != null)
-					current_cond = current_cond | ChannelCondition.EXIT_SIGNAL;
-
-				if (c.state == Channel.STATE_CLOSED)
-					return current_cond | ChannelCondition.CLOSED | ChannelCondition.EOF;
-
-				if ((current_cond & condition_mask) != 0)
-					return current_cond;
-
-				if (timeout > 0)
-				{
-					if (!end_time_set)
-					{
-						end_time = System.currentTimeMillis() + timeout;
-						end_time_set = true;
-					}
-					else
-					{
-						timeout = end_time - System.currentTimeMillis();
-
-						if (timeout <= 0)
-							return current_cond | ChannelCondition.TIMEOUT;
-					}
-				}
-
-                if (timeout > 0)
-                    c.wait(timeout);
-                else
-                    c.wait();
-			}
-		}
-	}
-
-	public int getAvailable(Channel c, boolean extended) throws IOException
-	{
-		synchronized (c)
-		{
-            return (extended ? c.stderr : c.stdout ).available();
-		}
-	}
-
-	public int getChannelData(Channel c, boolean extended, byte[] target, int off, int len) throws IOException
-	{
-		int copylen;
-
-        synchronized (c) {
-            try {
-                copylen = (extended ? c.stderr : c.stdout).read(target, off, len);
-            } catch (InterruptedException e) {
-                throw new InterruptedIOException();
-            }
-            if (copylen<=0)    return copylen;
-        }
-
-        c.freeupWindow(copylen);
-
-		return copylen;
-	}
-
-	public void msgChannelData(byte[] msg, int msglen) throws IOException
-	{
-		if (msglen <= 9)
-			throw new IOException("SSH_MSG_CHANNEL_DATA message has wrong size (" + msglen + ")");
-
-		int id = ((msg[1] & 0xff) << 24) | ((msg[2] & 0xff) << 16) | ((msg[3] & 0xff) << 8) | (msg[4] & 0xff);
-		int len = ((msg[5] & 0xff) << 24) | ((msg[6] & 0xff) << 16) | ((msg[7] & 0xff) << 8) | (msg[8] & 0xff);
-
-		Channel c = getChannel(id);
-
-		if (c == null)
-			throw new IOException("Unexpected SSH_MSG_CHANNEL_DATA message for non-existent channel " + id);
-
-		if (len != (msglen - 9))
-			throw new IOException("SSH_MSG_CHANNEL_DATA message has wrong len (calculated " + (msglen - 9) + ", got "
-					+ len + ")");
-
-		if (log.isEnabled())
-			log.log(80, "Got SSH_MSG_CHANNEL_DATA (channel " + id + ", " + len + ")");
-
-		synchronized (c)
-		{
-			if (c.state == Channel.STATE_CLOSED)
-				return; // ignore
-
-			if (c.state != Channel.STATE_OPEN)
-				throw new IOException("Got SSH_MSG_CHANNEL_DATA, but channel is not in correct state (" + c.state + ")");
-
-			if (c.localWindow < len)
-				throw new IOException("Remote sent too much data, does not fit into window.");
-
-			c.localWindow -= len;
-
-            c.stdout.write(msg,9,len);
-        }
-	}
-
-	public void msgChannelWindowAdjust(byte[] msg, int msglen) throws IOException
-	{
-		if (msglen != 9)
-			throw new IOException("SSH_MSG_CHANNEL_WINDOW_ADJUST message has wrong size (" + msglen + ")");
-
-		int id = ((msg[1] & 0xff) << 24) | ((msg[2] & 0xff) << 16) | ((msg[3] & 0xff) << 8) | (msg[4] & 0xff);
-		int windowChange = ((msg[5] & 0xff) << 24) | ((msg[6] & 0xff) << 16) | ((msg[7] & 0xff) << 8) | (msg[8] & 0xff);
-
-		Channel c = getChannel(id);
-
-		if (c == null)
-			throw new IOException("Unexpected SSH_MSG_CHANNEL_WINDOW_ADJUST message for non-existent channel " + id);
-
-		synchronized (c)
-		{
-			final long huge = 0xFFFFffffL; /* 2^32 - 1 */
-
-			c.remoteWindow += (windowChange & huge); /* avoid sign extension */
-
-			/* TODO - is this a good heuristic? */
-
-			if ((c.remoteWindow > huge))
-				c.remoteWindow = huge;
-
-			c.notifyAll();
-		}
-
-		if (log.isEnabled())
-			log.log(80, "Got SSH_MSG_CHANNEL_WINDOW_ADJUST (channel " + id + ", " + windowChange + ")");
-	}
-
-	public void msgChannelOpen(byte[] msg, int msglen) throws IOException
-	{
-		TypesReader tr = new TypesReader(msg, 0, msglen);
-
-		tr.readByte(); // skip packet type
-		String channelType = tr.readString();
-		int remoteID = tr.readUINT32(); /* sender channel */
-		int remoteWindow = tr.readUINT32(); /* initial window size */
-		int remoteMaxPacketSize = tr.readUINT32(); /* maximum packet size */
-
-		if ("x11".equals(channelType))
-		{
-			synchronized (x11_magic_cookies)
-			{
-				/* If we did not request X11 forwarding, then simply ignore this bogus request. */
-
-				if (x11_magic_cookies.size() == 0)
-				{
-					PacketChannelOpenFailure pcof = new PacketChannelOpenFailure(remoteID,
-							Packets.SSH_OPEN_ADMINISTRATIVELY_PROHIBITED, "X11 forwarding not activated", "");
-
-					tm.sendAsynchronousMessage(pcof.getPayload());
-
-					if (log.isEnabled())
-						log.log(20, "Unexpected X11 request, denying it!");
-
-					return;
-				}
-			}
-
-			String remoteOriginatorAddress = tr.readString();
-			int remoteOriginatorPort = tr.readUINT32();
-
-			Channel c = new Channel(this);
-
-			synchronized (c)
-			{
-				c.remoteID = remoteID;
-				c.remoteWindow = remoteWindow & 0xFFFFffffL; /* properly convert UINT32 to long */
-				c.remoteMaxPacketSize = remoteMaxPacketSize;
-				c.localID = addChannel(c);
-			}
-
-			/*
-			 * The open confirmation message will be sent from another thread
-			 */
-
-			RemoteX11AcceptThread rxat = new RemoteX11AcceptThread(c, remoteOriginatorAddress, remoteOriginatorPort);
-			rxat.setDaemon(true);
-			rxat.start();
-
-			return;
-		}
-
-		if ("forwarded-tcpip".equals(channelType))
-		{
-			String remoteConnectedAddress = tr.readString(); /* address that was connected */
-			int remoteConnectedPort = tr.readUINT32(); /* port that was connected */
-			String remoteOriginatorAddress = tr.readString(); /* originator IP address */
-			int remoteOriginatorPort = tr.readUINT32(); /* originator port */
-
-			RemoteForwardingData rfd = null;
-
-			synchronized (remoteForwardings)
-			{
-				rfd = (RemoteForwardingData) remoteForwardings.get(new Integer(remoteConnectedPort));
-			}
-
-			if (rfd == null)
-			{
-				PacketChannelOpenFailure pcof = new PacketChannelOpenFailure(remoteID,
-						Packets.SSH_OPEN_ADMINISTRATIVELY_PROHIBITED,
-						"No thanks, unknown port in forwarded-tcpip request", "");
-
-				/* Always try to be polite. */
-
-				tm.sendAsynchronousMessage(pcof.getPayload());
-
-				if (log.isEnabled())
-					log.log(20, "Unexpected forwarded-tcpip request, denying it!");
-
-				return;
-			}
-
-			Channel c = new Channel(this);
-
-			synchronized (c)
-			{
-				c.remoteID = remoteID;
-				c.remoteWindow = remoteWindow & 0xFFFFffffL; /* convert UINT32 to long */
-				c.remoteMaxPacketSize = remoteMaxPacketSize;
-				c.localID = addChannel(c);
-			}
-
-			/*
-			 * The open confirmation message will be sent from another thread.
-			 */
-
-			RemoteAcceptThread rat = new RemoteAcceptThread(c, remoteConnectedAddress, remoteConnectedPort,
-					remoteOriginatorAddress, remoteOriginatorPort, rfd.targetAddress, rfd.targetPort);
-
-			rat.setDaemon(true);
-			rat.start();
-
-			return;
-		}
-
-		/* Tell the server that we have no idea what it is talking about */
-
-		PacketChannelOpenFailure pcof = new PacketChannelOpenFailure(remoteID, Packets.SSH_OPEN_UNKNOWN_CHANNEL_TYPE,
-				"Unknown channel type", "");
-
-		tm.sendAsynchronousMessage(pcof.getPayload());
-
-		if (log.isEnabled())
-			log.log(20, "The peer tried to open an unsupported channel type (" + channelType + ")");
-	}
-
-	public void msgChannelRequest(byte[] msg, int msglen) throws IOException
-	{
-		TypesReader tr = new TypesReader(msg, 0, msglen);
-
-		tr.readByte(); // skip packet type
-		int id = tr.readUINT32();
-
-		Channel c = getChannel(id);
-
-		if (c == null)
-			throw new IOException("Unexpected SSH_MSG_CHANNEL_REQUEST message for non-existent channel " + id);
-
-		String type = tr.readString("US-ASCII");
-		boolean wantReply = tr.readBoolean();
-
-		if (log.isEnabled())
-			log.log(80, "Got SSH_MSG_CHANNEL_REQUEST (channel " + id + ", '" + type + "')");
-
-		if (type.equals("exit-status"))
-		{
-			if (wantReply != false)
-				throw new IOException("Badly formatted SSH_MSG_CHANNEL_REQUEST message, 'want reply' is true");
-
-			int exit_status = tr.readUINT32();
-
-			if (tr.remain() != 0)
-				throw new IOException("Badly formatted SSH_MSG_CHANNEL_REQUEST message");
-
-			synchronized (c)
-			{
-				c.exit_status = new Integer(exit_status);
-				c.notifyAll();
-			}
-
-			if (log.isEnabled())
-				log.log(50, "Got EXIT STATUS (channel " + id + ", status " + exit_status + ")");
-
-			return;
-		}
-
-		if (type.equals("exit-signal"))
-		{
-			if (wantReply != false)
-				throw new IOException("Badly formatted SSH_MSG_CHANNEL_REQUEST message, 'want reply' is true");
-
-			String signame = tr.readString("US-ASCII");
-			tr.readBoolean();
-			tr.readString();
-			tr.readString();
-
-			if (tr.remain() != 0)
-				throw new IOException("Badly formatted SSH_MSG_CHANNEL_REQUEST message");
-
-			synchronized (c)
-			{
-				c.exit_signal = signame;
-				c.notifyAll();
-			}
-
-			if (log.isEnabled())
-				log.log(50, "Got EXIT SIGNAL (channel " + id + ", signal " + signame + ")");
-
-			return;
-		}
-
-		/* We simply ignore unknown channel requests, however, if the server wants a reply,
-		 * then we signal that we have no idea what it is about.
-		 */
-
-		if (wantReply)
-		{
-			byte[] reply = new byte[5];
-
-			reply[0] = Packets.SSH_MSG_CHANNEL_FAILURE;
-			reply[1] = (byte) (c.remoteID >> 24);
-			reply[2] = (byte) (c.remoteID >> 16);
-			reply[3] = (byte) (c.remoteID >> 8);
-			reply[4] = (byte) (c.remoteID);
-
-			tm.sendAsynchronousMessage(reply);
-		}
-
-		if (log.isEnabled())
-			log.log(50, "Channel request '" + type + "' is not known, ignoring it");
-	}
-
-	public void msgChannelEOF(byte[] msg, int msglen) throws IOException
-	{
-		if (msglen != 5)
-			throw new IOException("SSH_MSG_CHANNEL_EOF message has wrong size (" + msglen + ")");
-
-		int id = ((msg[1] & 0xff) << 24) | ((msg[2] & 0xff) << 16) | ((msg[3] & 0xff) << 8) | (msg[4] & 0xff);
-
-		Channel c = getChannel(id);
-
-		if (c == null)
-			throw new IOException("Unexpected SSH_MSG_CHANNEL_EOF message for non-existent channel " + id);
-
-        c.eof();
-
-		if (log.isEnabled())
-			log.log(50, "Got SSH_MSG_CHANNEL_EOF (channel " + id + ")");
-	}
-
-	public void msgChannelClose(byte[] msg, int msglen) throws IOException
-	{
-		if (msglen != 5)
-			throw new IOException("SSH_MSG_CHANNEL_CLOSE message has wrong size (" + msglen + ")");
-
-		int id = ((msg[1] & 0xff) << 24) | ((msg[2] & 0xff) << 16) | ((msg[3] & 0xff) << 8) | (msg[4] & 0xff);
-
-		Channel c = getChannel(id);
-
-		if (c == null)
-			throw new IOException("Unexpected SSH_MSG_CHANNEL_CLOSE message for non-existent channel " + id);
-
-		synchronized (c)
-		{
-            c.eof();
-			c.state = Channel.STATE_CLOSED;
-			c.setReasonClosed("Close requested by remote");
-			c.closeMessageRecv = true;
-
-			removeChannel(c.localID);
-
-			c.notifyAll();
-		}
-
-		if (log.isEnabled())
-			log.log(50, "Got SSH_MSG_CHANNEL_CLOSE (channel " + id + ")");
-	}
-
-	public void msgChannelSuccess(byte[] msg, int msglen) throws IOException
-	{
-		if (msglen != 5)
-			throw new IOException("SSH_MSG_CHANNEL_SUCCESS message has wrong size (" + msglen + ")");
-
-		int id = ((msg[1] & 0xff) << 24) | ((msg[2] & 0xff) << 16) | ((msg[3] & 0xff) << 8) | (msg[4] & 0xff);
-
-		Channel c = getChannel(id);
-
-		if (c == null)
-			throw new IOException("Unexpected SSH_MSG_CHANNEL_SUCCESS message for non-existent channel " + id);
-
-		synchronized (c)
-		{
-			c.successCounter++;
-			c.notifyAll();
-		}
-
-		if (log.isEnabled())
-			log.log(80, "Got SSH_MSG_CHANNEL_SUCCESS (channel " + id + ")");
-	}
-
-	public void msgChannelFailure(byte[] msg, int msglen) throws IOException
-	{
-		if (msglen != 5)
-			throw new IOException("SSH_MSG_CHANNEL_FAILURE message has wrong size (" + msglen + ")");
-
-		int id = ((msg[1] & 0xff) << 24) | ((msg[2] & 0xff) << 16) | ((msg[3] & 0xff) << 8) | (msg[4] & 0xff);
-
-		Channel c = getChannel(id);
-
-		if (c == null)
-			throw new IOException("Unexpected SSH_MSG_CHANNEL_FAILURE message for non-existent channel " + id);
-
-		synchronized (c)
-		{
-			c.failedCounter++;
-			c.notifyAll();
-		}
-
-		if (log.isEnabled())
-			log.log(50, "Got SSH_MSG_CHANNEL_FAILURE (channel " + id + ")");
-	}
-
-	public void msgChannelOpenConfirmation(byte[] msg, int msglen) throws IOException
-	{
-		PacketChannelOpenConfirmation sm = new PacketChannelOpenConfirmation(msg, 0, msglen);
-
-		Channel c = getChannel(sm.recipientChannelID);
-
-		if (c == null)
-			throw new IOException("Unexpected SSH_MSG_CHANNEL_OPEN_CONFIRMATION message for non-existent channel "
-					+ sm.recipientChannelID);
-
-		synchronized (c)
-		{
-			if (c.state != Channel.STATE_OPENING)
-				throw new IOException("Unexpected SSH_MSG_CHANNEL_OPEN_CONFIRMATION message for channel "
-						+ sm.recipientChannelID);
-
-			c.remoteID = sm.senderChannelID;
-			c.remoteWindow = sm.initialWindowSize & 0xFFFFffffL; /* convert UINT32 to long */
-			c.remoteMaxPacketSize = sm.maxPacketSize;
-			c.state = Channel.STATE_OPEN;
-			c.notifyAll();
-		}
-
-		if (log.isEnabled())
-			log.log(50, "Got SSH_MSG_CHANNEL_OPEN_CONFIRMATION (channel " + sm.recipientChannelID + " / remote: "
-					+ sm.senderChannelID + ")");
-	}
-
-	public void msgChannelOpenFailure(byte[] msg, int msglen) throws IOException
-	{
-		if (msglen < 5)
-			throw new IOException("SSH_MSG_CHANNEL_OPEN_FAILURE message has wrong size (" + msglen + ")");
-
-		TypesReader tr = new TypesReader(msg, 0, msglen);
-
-		tr.readByte(); // skip packet type
-		int id = tr.readUINT32(); /* sender channel */
-
-		Channel c = getChannel(id);
-
-		if (c == null)
-			throw new IOException("Unexpected SSH_MSG_CHANNEL_OPEN_FAILURE message for non-existent channel " + id);
-
-		int reasonCode = tr.readUINT32();
-		String description = tr.readString("UTF-8");
-
-		String reasonCodeSymbolicName = null;
-
-		switch (reasonCode)
-		{
-		case 1:
-			reasonCodeSymbolicName = "SSH_OPEN_ADMINISTRATIVELY_PROHIBITED";
-			break;
-		case 2:
-			reasonCodeSymbolicName = "SSH_OPEN_CONNECT_FAILED";
-			break;
-		case 3:
-			reasonCodeSymbolicName = "SSH_OPEN_UNKNOWN_CHANNEL_TYPE";
-			break;
-		case 4:
-			reasonCodeSymbolicName = "SSH_OPEN_RESOURCE_SHORTAGE";
-			break;
-		default:
-			reasonCodeSymbolicName = "UNKNOWN REASON CODE (" + reasonCode + ")";
-		}
-
-		StringBuffer descriptionBuffer = new StringBuffer();
-		descriptionBuffer.append(description);
-
-		for (int i = 0; i < descriptionBuffer.length(); i++)
-		{
-			char cc = descriptionBuffer.charAt(i);
-
-			if ((cc >= 32) && (cc <= 126))
-				continue;
-			descriptionBuffer.setCharAt(i, '\uFFFD');
-		}
-
-		synchronized (c)
-		{
-            c.eof();
-			c.state = Channel.STATE_CLOSED;
-			c.setReasonClosed("The server refused to open the channel (" + reasonCodeSymbolicName + ", '"
-					+ descriptionBuffer.toString() + "')");
-			c.notifyAll();
-		}
-
-		if (log.isEnabled())
-			log.log(50, "Got SSH_MSG_CHANNEL_OPEN_FAILURE (channel " + id + ")");
-	}
-
-	public void msgGlobalRequest(byte[] msg, int msglen) throws IOException
-	{
-		/* Currently we do not support any kind of global request */
-
-		TypesReader tr = new TypesReader(msg, 0, msglen);
-
-		tr.readByte(); // skip packet type
-		String requestName = tr.readString();
-		boolean wantReply = tr.readBoolean();
-
-		if (wantReply)
-		{
-			byte[] reply_failure = new byte[1];
-			reply_failure[0] = Packets.SSH_MSG_REQUEST_FAILURE;
-
-			tm.sendAsynchronousMessage(reply_failure);
-		}
-
-		/* We do not clean up the requestName String - that is OK for debug */
-
-		if (log.isEnabled())
-			log.log(80, "Got SSH_MSG_GLOBAL_REQUEST (" + requestName + ")");
-	}
-
-	public void msgGlobalSuccess() throws IOException
-	{
-		synchronized (channels)
-		{
-			globalSuccessCounter++;
-			channels.notifyAll();
-		}
-
-		if (log.isEnabled())
-			log.log(80, "Got SSH_MSG_REQUEST_SUCCESS");
-	}
-
-	public void msgGlobalFailure() throws IOException
-	{
-		synchronized (channels)
-		{
-			globalFailedCounter++;
-			channels.notifyAll();
-		}
-
-		if (log.isEnabled())
-			log.log(80, "Got SSH_MSG_REQUEST_FAILURE");
-	}
-
-	public void handleMessage(byte[] msg, int msglen) throws IOException
-	{
-		if (msg == null)
-		{
-			if (log.isEnabled())
-				log.log(50, "HandleMessage: got shutdown");
-
-			synchronized (listenerThreads)
-			{
-				for (int i = 0; i < listenerThreads.size(); i++)
-				{
-					IChannelWorkerThread lat = (IChannelWorkerThread) listenerThreads.elementAt(i);
-					lat.stopWorking();
-				}
-				listenerThreadsAllowed = false;
-			}
-
-			synchronized (channels)
-			{
-				shutdown = true;
-
-				for (int i = 0; i < channels.size(); i++)
-				{
-					Channel c = (Channel) channels.elementAt(i);
-					synchronized (c)
-					{
-                        c.eof();
-						c.state = Channel.STATE_CLOSED;
-						c.setReasonClosed("The connection is being shutdown");
-						c.closeMessageRecv = true; /*
-																															 * You never know, perhaps
-																															 * we are waiting for a
-																															 * pending close message
-																															 * from the server...
-																															 */
-						c.notifyAll();
-					}
-				}
-				/* Works with J2ME */
-				channels.setSize(0);
-				channels.trimToSize();
-				channels.notifyAll(); /* Notify global response waiters */
-				return;
-			}
-		}
-
-		switch (msg[0])
-		{
-		case Packets.SSH_MSG_CHANNEL_OPEN_CONFIRMATION:
-			msgChannelOpenConfirmation(msg, msglen);
-			break;
-		case Packets.SSH_MSG_CHANNEL_WINDOW_ADJUST:
-			msgChannelWindowAdjust(msg, msglen);
-			break;
-		case Packets.SSH_MSG_CHANNEL_DATA:
-			msgChannelData(msg, msglen);
-			break;
-		case Packets.SSH_MSG_CHANNEL_EXTENDED_DATA:
-			msgChannelExtendedData(msg, msglen);
-			break;
-		case Packets.SSH_MSG_CHANNEL_REQUEST:
-			msgChannelRequest(msg, msglen);
-			break;
-		case Packets.SSH_MSG_CHANNEL_EOF:
-			msgChannelEOF(msg, msglen);
-			break;
-		case Packets.SSH_MSG_CHANNEL_OPEN:
-			msgChannelOpen(msg, msglen);
-			break;
-		case Packets.SSH_MSG_CHANNEL_CLOSE:
-			msgChannelClose(msg, msglen);
-			break;
-		case Packets.SSH_MSG_CHANNEL_SUCCESS:
-			msgChannelSuccess(msg, msglen);
-			break;
-		case Packets.SSH_MSG_CHANNEL_FAILURE:
-			msgChannelFailure(msg, msglen);
-			break;
-		case Packets.SSH_MSG_CHANNEL_OPEN_FAILURE:
-			msgChannelOpenFailure(msg, msglen);
-			break;
-		case Packets.SSH_MSG_GLOBAL_REQUEST:
-			msgGlobalRequest(msg, msglen);
-			break;
-		case Packets.SSH_MSG_REQUEST_SUCCESS:
-			msgGlobalSuccess();
-			break;
-		case Packets.SSH_MSG_REQUEST_FAILURE:
-			msgGlobalFailure();
-			break;
-		default:
-			throw new IOException("Cannot handle unknown channel message " + (msg[0] & 0xff));
-		}
-	}
-}
-=======
-
-package com.trilead.ssh2.channel;
-
-import java.io.IOException;
-import java.io.InterruptedIOException;
-import java.util.HashMap;
-import java.util.Vector;
-
-import com.trilead.ssh2.ChannelCondition;
-import com.trilead.ssh2.log.Logger;
-import com.trilead.ssh2.packets.PacketChannelOpenConfirmation;
-import com.trilead.ssh2.packets.PacketChannelOpenFailure;
-import com.trilead.ssh2.packets.PacketChannelTrileadPing;
-import com.trilead.ssh2.packets.PacketGlobalCancelForwardRequest;
-import com.trilead.ssh2.packets.PacketGlobalForwardRequest;
-import com.trilead.ssh2.packets.PacketGlobalTrileadPing;
-import com.trilead.ssh2.packets.PacketOpenDirectTCPIPChannel;
-import com.trilead.ssh2.packets.PacketOpenSessionChannel;
-import com.trilead.ssh2.packets.PacketSessionExecCommand;
-import com.trilead.ssh2.packets.PacketSessionPtyRequest;
-import com.trilead.ssh2.packets.PacketSessionStartShell;
-import com.trilead.ssh2.packets.PacketSessionSubsystemRequest;
-import com.trilead.ssh2.packets.PacketSessionX11Request;
-import com.trilead.ssh2.packets.Packets;
-import com.trilead.ssh2.packets.TypesReader;
-import com.trilead.ssh2.transport.MessageHandler;
-import com.trilead.ssh2.transport.TransportManager;
-
-/**
- * ChannelManager. Please read the comments in Channel.java.
- * <p>
- * Besides the crypto part, this is the core of the library.
- * 
- * @author Christian Plattner, plattner@trilead.com
- * @version $Id: ChannelManager.java,v 1.2 2008/03/03 07:01:36 cplattne Exp $
- */
-public class ChannelManager implements MessageHandler
-{
-	private static final Logger log = Logger.getLogger(ChannelManager.class);
-
-	private HashMap x11_magic_cookies = new HashMap();
-
-	private TransportManager tm;
-
-	private Vector channels = new Vector();
-	private int nextLocalChannel = 100;
-	private boolean shutdown = false;
-	private int globalSuccessCounter = 0;
-	private int globalFailedCounter = 0;
-
-	private HashMap remoteForwardings = new HashMap();
-
-	private Vector listenerThreads = new Vector();
-
-	private boolean listenerThreadsAllowed = true;
-
-	public ChannelManager(TransportManager tm)
-	{
-		this.tm = tm;
-		tm.registerMessageHandler(this, 80, 100);
-	}
-
-	private Channel getChannel(int id)
-	{
-		synchronized (channels)
-		{
-			for (int i = 0; i < channels.size(); i++)
-			{
-				Channel c = (Channel) channels.elementAt(i);
-				if (c.localID == id)
-					return c;
-			}
-		}
-		return null;
-	}
-
-	private void removeChannel(int id)
-	{
-		synchronized (channels)
-		{
-			for (int i = 0; i < channels.size(); i++)
-			{
-				Channel c = (Channel) channels.elementAt(i);
-				if (c.localID == id)
-				{
-					channels.removeElementAt(i);
-					break;
-				}
-			}
-		}
-	}
-
-	private int addChannel(Channel c)
-	{
-		synchronized (channels)
-		{
-			channels.addElement(c);
-			return nextLocalChannel++;
-		}
-	}
-
-	private void waitUntilChannelOpen(Channel c) throws IOException
-	{
-		synchronized (c)
-		{
-			while (c.state == Channel.STATE_OPENING)
-			{
-				try
-				{
-					c.wait();
-				}
-				catch (InterruptedException ignore)
-				{
-					throw new InterruptedIOException();
-				}
-			}
-
-			if (c.state != Channel.STATE_OPEN)
-			{
-				removeChannel(c.localID);
-
-				String detail = c.getReasonClosed();
-
-				if (detail == null)
-					detail = "state: " + c.state;
-
-				throw new IOException("Could not open channel (" + detail + ")");
-			}
-		}
-	}
-
-	private final boolean waitForGlobalRequestResult() throws IOException
-	{
-		synchronized (channels)
-		{
-			while ((globalSuccessCounter == 0) && (globalFailedCounter == 0))
-			{
-				if (shutdown)
-				{
-					throw new IOException("The connection is being shutdown");
-				}
-
-				try
-				{
-					channels.wait();
-				}
-				catch (InterruptedException ignore)
-				{
-					throw new InterruptedIOException();
-        }
-			}
-
-			if ((globalFailedCounter == 0) && (globalSuccessCounter == 1))
-				return true;
-
-			if ((globalFailedCounter == 1) && (globalSuccessCounter == 0))
-				return false;
-
-			throw new IOException("Illegal state. The server sent " + globalSuccessCounter
-					+ " SSH_MSG_REQUEST_SUCCESS and " + globalFailedCounter + " SSH_MSG_REQUEST_FAILURE messages.");
-		}
-	}
-
-	private final boolean waitForChannelRequestResult(Channel c) throws IOException
-	{
-		synchronized (c)
-		{
-			while ((c.successCounter == 0) && (c.failedCounter == 0))
-			{
-				if (c.state != Channel.STATE_OPEN)
-				{
-					String detail = c.getReasonClosed();
-
-					if (detail == null)
-						detail = "state: " + c.state;
-
-					throw new IOException("This SSH2 channel is not open (" + detail + ")");
-				}
-
-				try
-				{
-					c.wait();
-				}
-				catch (InterruptedException ignore)
-				{
-					throw new InterruptedIOException();
-				}
-			}
-
-			if ((c.failedCounter == 0) && (c.successCounter == 1))
-				return true;
-
-			if ((c.failedCounter == 1) && (c.successCounter == 0))
-				return false;
-
-			throw new IOException("Illegal state. The server sent " + c.successCounter
-					+ " SSH_MSG_CHANNEL_SUCCESS and " + c.failedCounter + " SSH_MSG_CHANNEL_FAILURE messages.");
-		}
-	}
-
-	public void registerX11Cookie(String hexFakeCookie, X11ServerData data)
-	{
-		synchronized (x11_magic_cookies)
-		{
-			x11_magic_cookies.put(hexFakeCookie, data);
-		}
-	}
-
-	public void unRegisterX11Cookie(String hexFakeCookie, boolean killChannels)
-	{
-		if (hexFakeCookie == null)
-			throw new IllegalStateException("hexFakeCookie may not be null");
-
-		synchronized (x11_magic_cookies)
-		{
-			x11_magic_cookies.remove(hexFakeCookie);
-		}
-
-		if (killChannels == false)
-			return;
-
-		if (log.isEnabled())
-			log.log(50, "Closing all X11 channels for the given fake cookie");
-
-		Vector channel_copy;
-
-		synchronized (channels)
-		{
-			channel_copy = (Vector) channels.clone();
-		}
-
-		for (int i = 0; i < channel_copy.size(); i++)
-		{
-			Channel c = (Channel) channel_copy.elementAt(i);
-
-			synchronized (c)
-			{
-				if (hexFakeCookie.equals(c.hexX11FakeCookie) == false)
-					continue;
-			}
-
-			try
-			{
-				closeChannel(c, "Closing X11 channel since the corresponding session is closing", true);
-			}
-			catch (IOException e)
-			{
-			}
-		}
-	}
-
-	public X11ServerData checkX11Cookie(String hexFakeCookie)
-	{
-		synchronized (x11_magic_cookies)
-		{
-			if (hexFakeCookie != null)
-				return (X11ServerData) x11_magic_cookies.get(hexFakeCookie);
-		}
-		return null;
-	}
-
-	public void closeAllChannels()
-	{
-		if (log.isEnabled())
-			log.log(50, "Closing all channels");
-
-		Vector channel_copy;
-
-		synchronized (channels)
-		{
-			channel_copy = (Vector) channels.clone();
-		}
-
-		for (int i = 0; i < channel_copy.size(); i++)
-		{
-			Channel c = (Channel) channel_copy.elementAt(i);
-			try
-			{
-				closeChannel(c, "Closing all channels", true);
-			}
-			catch (IOException e)
-			{
-			}
-		}
-	}
-
-	public void closeChannel(Channel c, String reason, boolean force) throws IOException
-	{
-		byte msg[] = new byte[5];
-
-		synchronized (c)
-		{
-			if (force)
-			{
-				c.state = Channel.STATE_CLOSED;
-				c.EOF = true;
-			}
-
-			c.setReasonClosed(reason);
-
-			msg[0] = Packets.SSH_MSG_CHANNEL_CLOSE;
-			msg[1] = (byte) (c.remoteID >> 24);
-			msg[2] = (byte) (c.remoteID >> 16);
-			msg[3] = (byte) (c.remoteID >> 8);
-			msg[4] = (byte) (c.remoteID);
-
-			c.notifyAll();
-		}
-
-		synchronized (c.channelSendLock)
-		{
-			if (c.closeMessageSent == true)
-				return;
-			tm.sendMessage(msg);
-			c.closeMessageSent = true;
-		}
-
-		if (log.isEnabled())
-			log.log(50, "Sent SSH_MSG_CHANNEL_CLOSE (channel " + c.localID + ")");
-	}
-
-	public void sendEOF(Channel c) throws IOException
-	{
-		byte[] msg = new byte[5];
-
-		synchronized (c)
-		{
-			if (c.state != Channel.STATE_OPEN)
-				return;
-
-			msg[0] = Packets.SSH_MSG_CHANNEL_EOF;
-			msg[1] = (byte) (c.remoteID >> 24);
-			msg[2] = (byte) (c.remoteID >> 16);
-			msg[3] = (byte) (c.remoteID >> 8);
-			msg[4] = (byte) (c.remoteID);
-		}
-
-		synchronized (c.channelSendLock)
-		{
-			if (c.closeMessageSent == true)
-				return;
-			tm.sendMessage(msg);
-		}
-
-		if (log.isEnabled())
-			log.log(50, "Sent EOF (Channel " + c.localID + "/" + c.remoteID + ")");
-	}
-
-	public void sendOpenConfirmation(Channel c) throws IOException
-	{
-		PacketChannelOpenConfirmation pcoc = null;
-
-		synchronized (c)
-		{
-			if (c.state != Channel.STATE_OPENING)
-				return;
-
-			c.state = Channel.STATE_OPEN;
-
-			pcoc = new PacketChannelOpenConfirmation(c.remoteID, c.localID, c.localWindow, c.localMaxPacketSize);
-		}
-
-		synchronized (c.channelSendLock)
-		{
-			if (c.closeMessageSent == true)
-				return;
-			tm.sendMessage(pcoc.getPayload());
-		}
-	}
-
-	public void sendData(Channel c, byte[] buffer, int pos, int len) throws IOException
-	{
-		while (len > 0)
-		{
-			int thislen = 0;
-			byte[] msg;
-
-			synchronized (c)
-			{
-				while (true)
-				{
-					if (c.state == Channel.STATE_CLOSED)
-						throw new IOException("SSH channel is closed. (" + c.getReasonClosed() + ")");
-
-					if (c.state != Channel.STATE_OPEN)
-						throw new IOException("SSH channel in strange state. (" + c.state + ")");
-
-					if (c.remoteWindow != 0)
-						break;
-
-					try
-					{
-						c.wait();
-					}
-					catch (InterruptedException ignore)
-					{
-						throw new InterruptedIOException();
-					}
-				}
-
-				/* len > 0, no sign extension can happen when comparing */
-
-				thislen = (c.remoteWindow >= len) ? len : (int) c.remoteWindow;
-
-				int estimatedMaxDataLen = c.remoteMaxPacketSize - (tm.getPacketOverheadEstimate() + 9);
-
-				/* The worst case scenario =) a true bottleneck */
-
-				if (estimatedMaxDataLen <= 0)
-				{
-					estimatedMaxDataLen = 1;
-				}
-
-				if (thislen > estimatedMaxDataLen)
-					thislen = estimatedMaxDataLen;
-
-				c.remoteWindow -= thislen;
-
-				msg = new byte[1 + 8 + thislen];
-
-				msg[0] = Packets.SSH_MSG_CHANNEL_DATA;
-				msg[1] = (byte) (c.remoteID >> 24);
-				msg[2] = (byte) (c.remoteID >> 16);
-				msg[3] = (byte) (c.remoteID >> 8);
-				msg[4] = (byte) (c.remoteID);
-				msg[5] = (byte) (thislen >> 24);
-				msg[6] = (byte) (thislen >> 16);
-				msg[7] = (byte) (thislen >> 8);
-				msg[8] = (byte) (thislen);
-
-				System.arraycopy(buffer, pos, msg, 9, thislen);
-			}
-
-			synchronized (c.channelSendLock)
-			{
-				if (c.closeMessageSent == true)
-					throw new IOException("SSH channel is closed. (" + c.getReasonClosed() + ")");
-
-				tm.sendMessage(msg);
-			}
-
-			pos += thislen;
-			len -= thislen;
-		}
-	}
-
-	public int requestGlobalForward(String bindAddress, int bindPort, String targetAddress, int targetPort)
-			throws IOException
-	{
-		RemoteForwardingData rfd = new RemoteForwardingData();
-
-		rfd.bindAddress = bindAddress;
-		rfd.bindPort = bindPort;
-		rfd.targetAddress = targetAddress;
-		rfd.targetPort = targetPort;
-
-		synchronized (remoteForwardings)
-		{
-			Integer key = new Integer(bindPort);
-
-			if (remoteForwardings.get(key) != null)
-			{
-				throw new IOException("There is already a forwarding for remote port " + bindPort);
-			}
-
-			remoteForwardings.put(key, rfd);
-		}
-
-		synchronized (channels)
-		{
-			globalSuccessCounter = globalFailedCounter = 0;
-		}
-
-		PacketGlobalForwardRequest pgf = new PacketGlobalForwardRequest(true, bindAddress, bindPort);
-		tm.sendMessage(pgf.getPayload());
-
-		if (log.isEnabled())
-			log.log(50, "Requesting a remote forwarding ('" + bindAddress + "', " + bindPort + ")");
-
-		try
-		{
-			if (waitForGlobalRequestResult() == false)
-				throw new IOException("The server denied the request (did you enable port forwarding?)");
-		}
-		catch (IOException e)
-		{
-			synchronized (remoteForwardings)
-			{
-				remoteForwardings.remove(rfd);
-			}
-			throw e;
-		}
-
-		return bindPort;
-	}
-
-	public void requestCancelGlobalForward(int bindPort) throws IOException
-	{
-		RemoteForwardingData rfd = null;
-
-		synchronized (remoteForwardings)
-		{
-			rfd = (RemoteForwardingData) remoteForwardings.get(new Integer(bindPort));
-
-			if (rfd == null)
-				throw new IOException("Sorry, there is no known remote forwarding for remote port " + bindPort);
-		}
-
-		synchronized (channels)
-		{
-			globalSuccessCounter = globalFailedCounter = 0;
-		}
-
-		PacketGlobalCancelForwardRequest pgcf = new PacketGlobalCancelForwardRequest(true, rfd.bindAddress,
-				rfd.bindPort);
-		tm.sendMessage(pgcf.getPayload());
-
-		if (log.isEnabled())
-			log.log(50, "Requesting cancelation of remote forward ('" + rfd.bindAddress + "', " + rfd.bindPort + ")");
-
-		try
-		{
-			if (waitForGlobalRequestResult() == false)
-				throw new IOException("The server denied the request.");
-		}
-		finally
-		{
-			synchronized (remoteForwardings)
-			{
-				/* Only now we are sure that no more forwarded connections will arrive */
-				remoteForwardings.remove(rfd);
-			}
-		}
-
-	}
-
-	public void registerThread(IChannelWorkerThread thr) throws IOException
-	{
-		synchronized (listenerThreads)
-		{
-			if (listenerThreadsAllowed == false)
-				throw new IOException("Too late, this connection is closed.");
-			listenerThreads.addElement(thr);
-		}
-	}
-
-	public Channel openDirectTCPIPChannel(String host_to_connect, int port_to_connect, String originator_IP_address,
-			int originator_port) throws IOException
-	{
-		Channel c = new Channel(this);
-
-		synchronized (c)
-		{
-			c.localID = addChannel(c);
-			// end of synchronized block forces writing out to main memory
-		}
-
-		PacketOpenDirectTCPIPChannel dtc = new PacketOpenDirectTCPIPChannel(c.localID, c.localWindow,
-				c.localMaxPacketSize, host_to_connect, port_to_connect, originator_IP_address, originator_port);
-
-		tm.sendMessage(dtc.getPayload());
-
-		waitUntilChannelOpen(c);
-
-		return c;
-	}
-
-	public Channel openSessionChannel() throws IOException
-	{
-		Channel c = new Channel(this);
-
-		synchronized (c)
-		{
-			c.localID = addChannel(c);
-			// end of synchronized block forces the writing out to main memory
-		}
-
-		if (log.isEnabled())
-			log.log(50, "Sending SSH_MSG_CHANNEL_OPEN (Channel " + c.localID + ")");
-
-		PacketOpenSessionChannel smo = new PacketOpenSessionChannel(c.localID, c.localWindow, c.localMaxPacketSize);
-		tm.sendMessage(smo.getPayload());
-
-		waitUntilChannelOpen(c);
-
-		return c;
-	}
-
-	public void requestGlobalTrileadPing() throws IOException
-	{
-		synchronized (channels)
-		{
-			globalSuccessCounter = globalFailedCounter = 0;
-		}
-
-		PacketGlobalTrileadPing pgtp = new PacketGlobalTrileadPing();
-
-		tm.sendMessage(pgtp.getPayload());
-
-		if (log.isEnabled())
-			log.log(50, "Sending SSH_MSG_GLOBAL_REQUEST 'trilead-ping'.");
-
-		try
-		{
-			if (waitForGlobalRequestResult() == true)
-				throw new IOException("Your server is alive - but buggy. "
-						+ "It replied with SSH_MSG_REQUEST_SUCCESS when it actually should not.");
-
-		}
-		catch (IOException e)
-		{
-			throw (IOException) new IOException("The ping request failed.").initCause(e);
-		}
-	}
-
-	public void requestChannelTrileadPing(Channel c) throws IOException
-	{
-		PacketChannelTrileadPing pctp;
-
-		synchronized (c)
-		{
-			if (c.state != Channel.STATE_OPEN)
-				throw new IOException("Cannot ping this channel (" + c.getReasonClosed() + ")");
-
-			pctp = new PacketChannelTrileadPing(c.remoteID);
-
-			c.successCounter = c.failedCounter = 0;
-		}
-
-		synchronized (c.channelSendLock)
-		{
-			if (c.closeMessageSent)
-				throw new IOException("Cannot ping this channel (" + c.getReasonClosed() + ")");
-			tm.sendMessage(pctp.getPayload());
-		}
-
-		try
-		{
-			if (waitForChannelRequestResult(c) == true)
-				throw new IOException("Your server is alive - but buggy. "
-						+ "It replied with SSH_MSG_SESSION_SUCCESS when it actually should not.");
-
-		}
-		catch (IOException e)
-		{
-			throw (IOException) new IOException("The ping request failed.").initCause(e);
-		}
-	}
-
-	public void requestPTY(Channel c, String term, int term_width_characters, int term_height_characters,
-			int term_width_pixels, int term_height_pixels, byte[] terminal_modes) throws IOException
-	{
-		PacketSessionPtyRequest spr;
-
-		synchronized (c)
-		{
-			if (c.state != Channel.STATE_OPEN)
-				throw new IOException("Cannot request PTY on this channel (" + c.getReasonClosed() + ")");
-
-			spr = new PacketSessionPtyRequest(c.remoteID, true, term, term_width_characters, term_height_characters,
-					term_width_pixels, term_height_pixels, terminal_modes);
-
-			c.successCounter = c.failedCounter = 0;
-		}
-
-		synchronized (c.channelSendLock)
-		{
-			if (c.closeMessageSent)
-				throw new IOException("Cannot request PTY on this channel (" + c.getReasonClosed() + ")");
-			tm.sendMessage(spr.getPayload());
-		}
-
-		try
-		{
-			if (waitForChannelRequestResult(c) == false)
-				throw new IOException("The server denied the request.");
-		}
-		catch (IOException e)
-		{
-			throw (IOException) new IOException("PTY request failed").initCause(e);
-		}
-	}
-
-	public void requestX11(Channel c, boolean singleConnection, String x11AuthenticationProtocol,
-			String x11AuthenticationCookie, int x11ScreenNumber) throws IOException
-	{
-		PacketSessionX11Request psr;
-
-		synchronized (c)
-		{
-			if (c.state != Channel.STATE_OPEN)
-				throw new IOException("Cannot request X11 on this channel (" + c.getReasonClosed() + ")");
-
-			psr = new PacketSessionX11Request(c.remoteID, true, singleConnection, x11AuthenticationProtocol,
-					x11AuthenticationCookie, x11ScreenNumber);
-
-			c.successCounter = c.failedCounter = 0;
-		}
-
-		synchronized (c.channelSendLock)
-		{
-			if (c.closeMessageSent)
-				throw new IOException("Cannot request X11 on this channel (" + c.getReasonClosed() + ")");
-			tm.sendMessage(psr.getPayload());
-		}
-
-		if (log.isEnabled())
-			log.log(50, "Requesting X11 forwarding (Channel " + c.localID + "/" + c.remoteID + ")");
-
-		try
-		{
-			if (waitForChannelRequestResult(c) == false)
-				throw new IOException("The server denied the request.");
-		}
-		catch (IOException e)
-		{
-			throw (IOException) new IOException("The X11 request failed.").initCause(e);
-		}
-	}
-
-	public void requestSubSystem(Channel c, String subSystemName) throws IOException
-	{
-		PacketSessionSubsystemRequest ssr;
-
-		synchronized (c)
-		{
-			if (c.state != Channel.STATE_OPEN)
-				throw new IOException("Cannot request subsystem on this channel (" + c.getReasonClosed() + ")");
-
-			ssr = new PacketSessionSubsystemRequest(c.remoteID, true, subSystemName);
-
-			c.successCounter = c.failedCounter = 0;
-		}
-
-		synchronized (c.channelSendLock)
-		{
-			if (c.closeMessageSent)
-				throw new IOException("Cannot request subsystem on this channel (" + c.getReasonClosed() + ")");
-			tm.sendMessage(ssr.getPayload());
-		}
-
-		try
-		{
-			if (waitForChannelRequestResult(c) == false)
-				throw new IOException("The server denied the request.");
-		}
-		catch (IOException e)
-		{
-			throw (IOException) new IOException("The subsystem request failed.").initCause(e);
-		}
-	}
-
-	public void requestExecCommand(Channel c, String cmd) throws IOException
-	{
-		PacketSessionExecCommand sm;
-
-		synchronized (c)
-		{
-			if (c.state != Channel.STATE_OPEN)
-				throw new IOException("Cannot execute command on this channel (" + c.getReasonClosed() + ")");
-
-			sm = new PacketSessionExecCommand(c.remoteID, true, cmd);
-
-			c.successCounter = c.failedCounter = 0;
-		}
-
-		synchronized (c.channelSendLock)
-		{
-			if (c.closeMessageSent)
-				throw new IOException("Cannot execute command on this channel (" + c.getReasonClosed() + ")");
-			tm.sendMessage(sm.getPayload());
-		}
-
-		if (log.isEnabled())
-			log.log(50, "Executing command (channel " + c.localID + ", '" + cmd + "')");
-
-		try
-		{
-			if (waitForChannelRequestResult(c) == false)
-				throw new IOException("The server denied the request.");
-		}
-		catch (IOException e)
-		{
-			throw (IOException) new IOException("The execute request failed.").initCause(e);
-		}
-	}
-
-	public void requestShell(Channel c) throws IOException
-	{
-		PacketSessionStartShell sm;
-
-		synchronized (c)
-		{
-			if (c.state != Channel.STATE_OPEN)
-				throw new IOException("Cannot start shell on this channel (" + c.getReasonClosed() + ")");
-
-			sm = new PacketSessionStartShell(c.remoteID, true);
-
-			c.successCounter = c.failedCounter = 0;
-		}
-
-		synchronized (c.channelSendLock)
-		{
-			if (c.closeMessageSent)
-				throw new IOException("Cannot start shell on this channel (" + c.getReasonClosed() + ")");
-			tm.sendMessage(sm.getPayload());
-		}
-
-		try
-		{
-			if (waitForChannelRequestResult(c) == false)
-				throw new IOException("The server denied the request.");
-		}
-		catch (IOException e)
-		{
-			throw (IOException) new IOException("The shell request failed.").initCause(e);
-		}
-	}
-
-	public void msgChannelExtendedData(byte[] msg, int msglen) throws IOException
-	{
-		if (msglen <= 13)
-			throw new IOException("SSH_MSG_CHANNEL_EXTENDED_DATA message has wrong size (" + msglen + ")");
-
-		int id = ((msg[1] & 0xff) << 24) | ((msg[2] & 0xff) << 16) | ((msg[3] & 0xff) << 8) | (msg[4] & 0xff);
-		int dataType = ((msg[5] & 0xff) << 24) | ((msg[6] & 0xff) << 16) | ((msg[7] & 0xff) << 8) | (msg[8] & 0xff);
-		int len = ((msg[9] & 0xff) << 24) | ((msg[10] & 0xff) << 16) | ((msg[11] & 0xff) << 8) | (msg[12] & 0xff);
-
-		Channel c = getChannel(id);
-
-		if (c == null)
-			throw new IOException("Unexpected SSH_MSG_CHANNEL_EXTENDED_DATA message for non-existent channel " + id);
-
-		if (dataType != Packets.SSH_EXTENDED_DATA_STDERR)
-			throw new IOException("SSH_MSG_CHANNEL_EXTENDED_DATA message has unknown type (" + dataType + ")");
-
-		if (len != (msglen - 13))
-			throw new IOException("SSH_MSG_CHANNEL_EXTENDED_DATA message has wrong len (calculated " + (msglen - 13)
-					+ ", got " + len + ")");
-
-		if (log.isEnabled())
-			log.log(80, "Got SSH_MSG_CHANNEL_EXTENDED_DATA (channel " + id + ", " + len + ")");
-
-		synchronized (c)
-		{
-			if (c.state == Channel.STATE_CLOSED)
-				return; // ignore
-
-			if (c.state != Channel.STATE_OPEN)
-				throw new IOException("Got SSH_MSG_CHANNEL_EXTENDED_DATA, but channel is not in correct state ("
-						+ c.state + ")");
-
-			if (c.localWindow < len)
-				throw new IOException("Remote sent too much data, does not fit into window.");
-
-			c.localWindow -= len;
-
-			System.arraycopy(msg, 13, c.stderrBuffer, c.stderrWritepos, len);
-			c.stderrWritepos += len;
-
-			c.notifyAll();
-		}
-	}
-
-	/**
-	 * Wait until for a condition.
-	 * 
-	 * @param c
-	 *            Channel
-	 * @param timeout
-	 *            in ms, 0 means no timeout.
-	 * @param condition_mask
-	 *            minimum event mask
-	 * @return all current events
-	 * 
-	 */
-	public int waitForCondition(Channel c, long timeout, int condition_mask)
-	{
-		long end_time = 0;
-		boolean end_time_set = false;
-
-		synchronized (c)
-		{
-			while (true)
-			{
-				int current_cond = 0;
-
-				int stdoutAvail = c.stdoutWritepos - c.stdoutReadpos;
-				int stderrAvail = c.stderrWritepos - c.stderrReadpos;
-
-				if (stdoutAvail > 0)
-					current_cond = current_cond | ChannelCondition.STDOUT_DATA;
-
-				if (stderrAvail > 0)
-					current_cond = current_cond | ChannelCondition.STDERR_DATA;
-
-				if (c.EOF)
-					current_cond = current_cond | ChannelCondition.EOF;
-
-				if (c.getExitStatus() != null)
-					current_cond = current_cond | ChannelCondition.EXIT_STATUS;
-
-				if (c.getExitSignal() != null)
-					current_cond = current_cond | ChannelCondition.EXIT_SIGNAL;
-
-				if (c.state == Channel.STATE_CLOSED)
-					return current_cond | ChannelCondition.CLOSED | ChannelCondition.EOF;
-
-				if ((current_cond & condition_mask) != 0)
-					return current_cond;
-
-				if (timeout > 0)
-				{
-					if (!end_time_set)
-					{
-						end_time = System.currentTimeMillis() + timeout;
-						end_time_set = true;
-					}
-					else
-					{
-						timeout = end_time - System.currentTimeMillis();
-
-						if (timeout <= 0)
-							return current_cond | ChannelCondition.TIMEOUT;
-					}
-				}
-
-				try
-				{
-					if (timeout > 0)
-						c.wait(timeout);
-					else
-						c.wait();
-				}
-				catch (InterruptedException e)
-				{
-				}
-			}
-		}
-	}
-
-	public int getAvailable(Channel c, boolean extended) throws IOException
-	{
-		synchronized (c)
-		{
-			int avail;
-
-			if (extended)
-				avail = c.stderrWritepos - c.stderrReadpos;
-			else
-				avail = c.stdoutWritepos - c.stdoutReadpos;
-
-			return ((avail > 0) ? avail : (c.EOF ? -1 : 0));
-		}
-	}
-
-	public int getChannelData(Channel c, boolean extended, byte[] target, int off, int len) throws IOException
-	{
-		int copylen = 0;
-		int increment = 0;
-		int remoteID = 0;
-		int localID = 0;
-
-		synchronized (c)
-		{
-			int stdoutAvail = 0;
-			int stderrAvail = 0;
-
-			while (true)
-			{
-				/*
-				 * Data available? We have to return remaining data even if the
-				 * channel is already closed.
-				 */
-
-				stdoutAvail = c.stdoutWritepos - c.stdoutReadpos;
-				stderrAvail = c.stderrWritepos - c.stderrReadpos;
-
-				if ((!extended) && (stdoutAvail != 0))
-					break;
-
-				if ((extended) && (stderrAvail != 0))
-					break;
-
-				/* Do not wait if more data will never arrive (EOF or CLOSED) */
-
-				if ((c.EOF) || (c.state != Channel.STATE_OPEN))
-					return -1;
-
-				try
-				{
-					c.wait();
-				}
-				catch (InterruptedException ignore)
-				{
-					throw new InterruptedIOException();
-				}
-			}
-
-			/* OK, there is some data. Return it. */
-
-			if (!extended)
-			{
-				copylen = (stdoutAvail > len) ? len : stdoutAvail;
-				System.arraycopy(c.stdoutBuffer, c.stdoutReadpos, target, off, copylen);
-				c.stdoutReadpos += copylen;
-
-				if (c.stdoutReadpos != c.stdoutWritepos)
-
-					System.arraycopy(c.stdoutBuffer, c.stdoutReadpos, c.stdoutBuffer, 0, c.stdoutWritepos
-							- c.stdoutReadpos);
-
-				c.stdoutWritepos -= c.stdoutReadpos;
-				c.stdoutReadpos = 0;
-			}
-			else
-			{
-				copylen = (stderrAvail > len) ? len : stderrAvail;
-				System.arraycopy(c.stderrBuffer, c.stderrReadpos, target, off, copylen);
-				c.stderrReadpos += copylen;
-
-				if (c.stderrReadpos != c.stderrWritepos)
-
-					System.arraycopy(c.stderrBuffer, c.stderrReadpos, c.stderrBuffer, 0, c.stderrWritepos
-							- c.stderrReadpos);
-
-				c.stderrWritepos -= c.stderrReadpos;
-				c.stderrReadpos = 0;
-			}
-
-			if (c.state != Channel.STATE_OPEN)
-				return copylen;
-
-			if (c.localWindow < ((Channel.CHANNEL_BUFFER_SIZE + 1) / 2))
-			{
-				int minFreeSpace = Math.min(Channel.CHANNEL_BUFFER_SIZE - c.stdoutWritepos, Channel.CHANNEL_BUFFER_SIZE
-						- c.stderrWritepos);
-
-				increment = minFreeSpace - c.localWindow;
-				c.localWindow = minFreeSpace;
-			}
-
-			remoteID = c.remoteID; /* read while holding the lock */
-			localID = c.localID; /* read while holding the lock */
-		}
-
-		/*
-		 * If a consumer reads stdout and stdin in parallel, we may end up with
-		 * sending two msgWindowAdjust messages. Luckily, it
-		 * does not matter in which order they arrive at the server.
-		 */
-
-		if (increment > 0)
-		{
-			if (log.isEnabled())
-				log.log(80, "Sending SSH_MSG_CHANNEL_WINDOW_ADJUST (channel " + localID + ", " + increment + ")");
-
-			synchronized (c.channelSendLock)
-			{
-				byte[] msg = c.msgWindowAdjust;
-
-				msg[0] = Packets.SSH_MSG_CHANNEL_WINDOW_ADJUST;
-				msg[1] = (byte) (remoteID >> 24);
-				msg[2] = (byte) (remoteID >> 16);
-				msg[3] = (byte) (remoteID >> 8);
-				msg[4] = (byte) (remoteID);
-				msg[5] = (byte) (increment >> 24);
-				msg[6] = (byte) (increment >> 16);
-				msg[7] = (byte) (increment >> 8);
-				msg[8] = (byte) (increment);
-
-				if (c.closeMessageSent == false)
-					tm.sendMessage(msg);
-			}
-		}
-
-		return copylen;
-	}
-
-	public void msgChannelData(byte[] msg, int msglen) throws IOException
-	{
-		if (msglen <= 9)
-			throw new IOException("SSH_MSG_CHANNEL_DATA message has wrong size (" + msglen + ")");
-
-		int id = ((msg[1] & 0xff) << 24) | ((msg[2] & 0xff) << 16) | ((msg[3] & 0xff) << 8) | (msg[4] & 0xff);
-		int len = ((msg[5] & 0xff) << 24) | ((msg[6] & 0xff) << 16) | ((msg[7] & 0xff) << 8) | (msg[8] & 0xff);
-
-		Channel c = getChannel(id);
-
-		if (c == null)
-			throw new IOException("Unexpected SSH_MSG_CHANNEL_DATA message for non-existent channel " + id);
-
-		if (len != (msglen - 9))
-			throw new IOException("SSH_MSG_CHANNEL_DATA message has wrong len (calculated " + (msglen - 9) + ", got "
-					+ len + ")");
-
-		if (log.isEnabled())
-			log.log(80, "Got SSH_MSG_CHANNEL_DATA (channel " + id + ", " + len + ")");
-
-		synchronized (c)
-		{
-			if (c.state == Channel.STATE_CLOSED)
-				return; // ignore
-
-			if (c.state != Channel.STATE_OPEN)
-				throw new IOException("Got SSH_MSG_CHANNEL_DATA, but channel is not in correct state (" + c.state + ")");
-
-			if (c.localWindow < len)
-				throw new IOException("Remote sent too much data, does not fit into window.");
-
-			c.localWindow -= len;
-
-			System.arraycopy(msg, 9, c.stdoutBuffer, c.stdoutWritepos, len);
-			c.stdoutWritepos += len;
-
-			c.notifyAll();
-		}
-	}
-
-	public void msgChannelWindowAdjust(byte[] msg, int msglen) throws IOException
-	{
-		if (msglen != 9)
-			throw new IOException("SSH_MSG_CHANNEL_WINDOW_ADJUST message has wrong size (" + msglen + ")");
-
-		int id = ((msg[1] & 0xff) << 24) | ((msg[2] & 0xff) << 16) | ((msg[3] & 0xff) << 8) | (msg[4] & 0xff);
-		int windowChange = ((msg[5] & 0xff) << 24) | ((msg[6] & 0xff) << 16) | ((msg[7] & 0xff) << 8) | (msg[8] & 0xff);
-
-		Channel c = getChannel(id);
-
-		if (c == null)
-			throw new IOException("Unexpected SSH_MSG_CHANNEL_WINDOW_ADJUST message for non-existent channel " + id);
-
-		synchronized (c)
-		{
-			final long huge = 0xFFFFffffL; /* 2^32 - 1 */
-
-			c.remoteWindow += (windowChange & huge); /* avoid sign extension */
-
-			/* TODO - is this a good heuristic? */
-
-			if ((c.remoteWindow > huge))
-				c.remoteWindow = huge;
-
-			c.notifyAll();
-		}
-
-		if (log.isEnabled())
-			log.log(80, "Got SSH_MSG_CHANNEL_WINDOW_ADJUST (channel " + id + ", " + windowChange + ")");
-	}
-
-	public void msgChannelOpen(byte[] msg, int msglen) throws IOException
-	{
-		TypesReader tr = new TypesReader(msg, 0, msglen);
-
-		tr.readByte(); // skip packet type
-		String channelType = tr.readString();
-		int remoteID = tr.readUINT32(); /* sender channel */
-		int remoteWindow = tr.readUINT32(); /* initial window size */
-		int remoteMaxPacketSize = tr.readUINT32(); /* maximum packet size */
-
-		if ("x11".equals(channelType))
-		{
-			synchronized (x11_magic_cookies)
-			{
-				/* If we did not request X11 forwarding, then simply ignore this bogus request. */
-
-				if (x11_magic_cookies.size() == 0)
-				{
-					PacketChannelOpenFailure pcof = new PacketChannelOpenFailure(remoteID,
-							Packets.SSH_OPEN_ADMINISTRATIVELY_PROHIBITED, "X11 forwarding not activated", "");
-
-					tm.sendAsynchronousMessage(pcof.getPayload());
-
-					if (log.isEnabled())
-						log.log(20, "Unexpected X11 request, denying it!");
-
-					return;
-				}
-			}
-
-			String remoteOriginatorAddress = tr.readString();
-			int remoteOriginatorPort = tr.readUINT32();
-
-			Channel c = new Channel(this);
-
-			synchronized (c)
-			{
-				c.remoteID = remoteID;
-				c.remoteWindow = remoteWindow & 0xFFFFffffL; /* properly convert UINT32 to long */
-				c.remoteMaxPacketSize = remoteMaxPacketSize;
-				c.localID = addChannel(c);
-			}
-
-			/*
-			 * The open confirmation message will be sent from another thread
-			 */
-
-			RemoteX11AcceptThread rxat = new RemoteX11AcceptThread(c, remoteOriginatorAddress, remoteOriginatorPort);
-			rxat.setDaemon(true);
-			rxat.start();
-
-			return;
-		}
-
-		if ("forwarded-tcpip".equals(channelType))
-		{
-			String remoteConnectedAddress = tr.readString(); /* address that was connected */
-			int remoteConnectedPort = tr.readUINT32(); /* port that was connected */
-			String remoteOriginatorAddress = tr.readString(); /* originator IP address */
-			int remoteOriginatorPort = tr.readUINT32(); /* originator port */
-
-			RemoteForwardingData rfd = null;
-
-			synchronized (remoteForwardings)
-			{
-				rfd = (RemoteForwardingData) remoteForwardings.get(new Integer(remoteConnectedPort));
-			}
-
-			if (rfd == null)
-			{
-				PacketChannelOpenFailure pcof = new PacketChannelOpenFailure(remoteID,
-						Packets.SSH_OPEN_ADMINISTRATIVELY_PROHIBITED,
-						"No thanks, unknown port in forwarded-tcpip request", "");
-
-				/* Always try to be polite. */
-
-				tm.sendAsynchronousMessage(pcof.getPayload());
-
-				if (log.isEnabled())
-					log.log(20, "Unexpected forwarded-tcpip request, denying it!");
-
-				return;
-			}
-
-			Channel c = new Channel(this);
-
-			synchronized (c)
-			{
-				c.remoteID = remoteID;
-				c.remoteWindow = remoteWindow & 0xFFFFffffL; /* convert UINT32 to long */
-				c.remoteMaxPacketSize = remoteMaxPacketSize;
-				c.localID = addChannel(c);
-			}
-
-			/*
-			 * The open confirmation message will be sent from another thread.
-			 */
-
-			RemoteAcceptThread rat = new RemoteAcceptThread(c, remoteConnectedAddress, remoteConnectedPort,
-					remoteOriginatorAddress, remoteOriginatorPort, rfd.targetAddress, rfd.targetPort);
-
-			rat.setDaemon(true);
-			rat.start();
-
-			return;
-		}
-
-		/* Tell the server that we have no idea what it is talking about */
-
-		PacketChannelOpenFailure pcof = new PacketChannelOpenFailure(remoteID, Packets.SSH_OPEN_UNKNOWN_CHANNEL_TYPE,
-				"Unknown channel type", "");
-
-		tm.sendAsynchronousMessage(pcof.getPayload());
-
-		if (log.isEnabled())
-			log.log(20, "The peer tried to open an unsupported channel type (" + channelType + ")");
-	}
-
-	public void msgChannelRequest(byte[] msg, int msglen) throws IOException
-	{
-		TypesReader tr = new TypesReader(msg, 0, msglen);
-
-		tr.readByte(); // skip packet type
-		int id = tr.readUINT32();
-
-		Channel c = getChannel(id);
-
-		if (c == null)
-			throw new IOException("Unexpected SSH_MSG_CHANNEL_REQUEST message for non-existent channel " + id);
-
-		String type = tr.readString("US-ASCII");
-		boolean wantReply = tr.readBoolean();
-
-		if (log.isEnabled())
-			log.log(80, "Got SSH_MSG_CHANNEL_REQUEST (channel " + id + ", '" + type + "')");
-
-		if (type.equals("exit-status"))
-		{
-			if (wantReply != false)
-				throw new IOException("Badly formatted SSH_MSG_CHANNEL_REQUEST message, 'want reply' is true");
-
-			int exit_status = tr.readUINT32();
-
-			if (tr.remain() != 0)
-				throw new IOException("Badly formatted SSH_MSG_CHANNEL_REQUEST message");
-
-			synchronized (c)
-			{
-				c.exit_status = new Integer(exit_status);
-				c.notifyAll();
-			}
-
-			if (log.isEnabled())
-				log.log(50, "Got EXIT STATUS (channel " + id + ", status " + exit_status + ")");
-
-			return;
-		}
-
-		if (type.equals("exit-signal"))
-		{
-			if (wantReply != false)
-				throw new IOException("Badly formatted SSH_MSG_CHANNEL_REQUEST message, 'want reply' is true");
-
-			String signame = tr.readString("US-ASCII");
-			tr.readBoolean();
-			tr.readString();
-			tr.readString();
-
-			if (tr.remain() != 0)
-				throw new IOException("Badly formatted SSH_MSG_CHANNEL_REQUEST message");
-
-			synchronized (c)
-			{
-				c.exit_signal = signame;
-				c.notifyAll();
-			}
-
-			if (log.isEnabled())
-				log.log(50, "Got EXIT SIGNAL (channel " + id + ", signal " + signame + ")");
-
-			return;
-		}
-
-		/* We simply ignore unknown channel requests, however, if the server wants a reply,
-		 * then we signal that we have no idea what it is about.
-		 */
-
-		if (wantReply)
-		{
-			byte[] reply = new byte[5];
-
-			reply[0] = Packets.SSH_MSG_CHANNEL_FAILURE;
-			reply[1] = (byte) (c.remoteID >> 24);
-			reply[2] = (byte) (c.remoteID >> 16);
-			reply[3] = (byte) (c.remoteID >> 8);
-			reply[4] = (byte) (c.remoteID);
-
-			tm.sendAsynchronousMessage(reply);
-		}
-
-		if (log.isEnabled())
-			log.log(50, "Channel request '" + type + "' is not known, ignoring it");
-	}
-
-	public void msgChannelEOF(byte[] msg, int msglen) throws IOException
-	{
-		if (msglen != 5)
-			throw new IOException("SSH_MSG_CHANNEL_EOF message has wrong size (" + msglen + ")");
-
-		int id = ((msg[1] & 0xff) << 24) | ((msg[2] & 0xff) << 16) | ((msg[3] & 0xff) << 8) | (msg[4] & 0xff);
-
-		Channel c = getChannel(id);
-
-		if (c == null)
-			throw new IOException("Unexpected SSH_MSG_CHANNEL_EOF message for non-existent channel " + id);
-
-		synchronized (c)
-		{
-			c.EOF = true;
-			c.notifyAll();
-		}
-
-		if (log.isEnabled())
-			log.log(50, "Got SSH_MSG_CHANNEL_EOF (channel " + id + ")");
-	}
-
-	public void msgChannelClose(byte[] msg, int msglen) throws IOException
-	{
-		if (msglen != 5)
-			throw new IOException("SSH_MSG_CHANNEL_CLOSE message has wrong size (" + msglen + ")");
-
-		int id = ((msg[1] & 0xff) << 24) | ((msg[2] & 0xff) << 16) | ((msg[3] & 0xff) << 8) | (msg[4] & 0xff);
-
-		Channel c = getChannel(id);
-
-		if (c == null)
-			throw new IOException("Unexpected SSH_MSG_CHANNEL_CLOSE message for non-existent channel " + id);
-
-		synchronized (c)
-		{
-			c.EOF = true;
-			c.state = Channel.STATE_CLOSED;
-			c.setReasonClosed("Close requested by remote");
-			c.closeMessageRecv = true;
-
-			removeChannel(c.localID);
-
-			c.notifyAll();
-		}
-
-		if (log.isEnabled())
-			log.log(50, "Got SSH_MSG_CHANNEL_CLOSE (channel " + id + ")");
-	}
-
-	public void msgChannelSuccess(byte[] msg, int msglen) throws IOException
-	{
-		if (msglen != 5)
-			throw new IOException("SSH_MSG_CHANNEL_SUCCESS message has wrong size (" + msglen + ")");
-
-		int id = ((msg[1] & 0xff) << 24) | ((msg[2] & 0xff) << 16) | ((msg[3] & 0xff) << 8) | (msg[4] & 0xff);
-
-		Channel c = getChannel(id);
-
-		if (c == null)
-			throw new IOException("Unexpected SSH_MSG_CHANNEL_SUCCESS message for non-existent channel " + id);
-
-		synchronized (c)
-		{
-			c.successCounter++;
-			c.notifyAll();
-		}
-
-		if (log.isEnabled())
-			log.log(80, "Got SSH_MSG_CHANNEL_SUCCESS (channel " + id + ")");
-	}
-
-	public void msgChannelFailure(byte[] msg, int msglen) throws IOException
-	{
-		if (msglen != 5)
-			throw new IOException("SSH_MSG_CHANNEL_FAILURE message has wrong size (" + msglen + ")");
-
-		int id = ((msg[1] & 0xff) << 24) | ((msg[2] & 0xff) << 16) | ((msg[3] & 0xff) << 8) | (msg[4] & 0xff);
-
-		Channel c = getChannel(id);
-
-		if (c == null)
-			throw new IOException("Unexpected SSH_MSG_CHANNEL_FAILURE message for non-existent channel " + id);
-
-		synchronized (c)
-		{
-			c.failedCounter++;
-			c.notifyAll();
-		}
-
-		if (log.isEnabled())
-			log.log(50, "Got SSH_MSG_CHANNEL_FAILURE (channel " + id + ")");
-	}
-
-	public void msgChannelOpenConfirmation(byte[] msg, int msglen) throws IOException
-	{
-		PacketChannelOpenConfirmation sm = new PacketChannelOpenConfirmation(msg, 0, msglen);
-
-		Channel c = getChannel(sm.recipientChannelID);
-
-		if (c == null)
-			throw new IOException("Unexpected SSH_MSG_CHANNEL_OPEN_CONFIRMATION message for non-existent channel "
-					+ sm.recipientChannelID);
-
-		synchronized (c)
-		{
-			if (c.state != Channel.STATE_OPENING)
-				throw new IOException("Unexpected SSH_MSG_CHANNEL_OPEN_CONFIRMATION message for channel "
-						+ sm.recipientChannelID);
-
-			c.remoteID = sm.senderChannelID;
-			c.remoteWindow = sm.initialWindowSize & 0xFFFFffffL; /* convert UINT32 to long */
-			c.remoteMaxPacketSize = sm.maxPacketSize;
-			c.state = Channel.STATE_OPEN;
-			c.notifyAll();
-		}
-
-		if (log.isEnabled())
-			log.log(50, "Got SSH_MSG_CHANNEL_OPEN_CONFIRMATION (channel " + sm.recipientChannelID + " / remote: "
-					+ sm.senderChannelID + ")");
-	}
-
-	public void msgChannelOpenFailure(byte[] msg, int msglen) throws IOException
-	{
-		if (msglen < 5)
-			throw new IOException("SSH_MSG_CHANNEL_OPEN_FAILURE message has wrong size (" + msglen + ")");
-
-		TypesReader tr = new TypesReader(msg, 0, msglen);
-
-		tr.readByte(); // skip packet type
-		int id = tr.readUINT32(); /* sender channel */
-
-		Channel c = getChannel(id);
-
-		if (c == null)
-			throw new IOException("Unexpected SSH_MSG_CHANNEL_OPEN_FAILURE message for non-existent channel " + id);
-
-		int reasonCode = tr.readUINT32();
-		String description = tr.readString("UTF-8");
-
-		String reasonCodeSymbolicName = null;
-
-		switch (reasonCode)
-		{
-		case 1:
-			reasonCodeSymbolicName = "SSH_OPEN_ADMINISTRATIVELY_PROHIBITED";
-			break;
-		case 2:
-			reasonCodeSymbolicName = "SSH_OPEN_CONNECT_FAILED";
-			break;
-		case 3:
-			reasonCodeSymbolicName = "SSH_OPEN_UNKNOWN_CHANNEL_TYPE";
-			break;
-		case 4:
-			reasonCodeSymbolicName = "SSH_OPEN_RESOURCE_SHORTAGE";
-			break;
-		default:
-			reasonCodeSymbolicName = "UNKNOWN REASON CODE (" + reasonCode + ")";
-		}
-
-		StringBuffer descriptionBuffer = new StringBuffer();
-		descriptionBuffer.append(description);
-
-		for (int i = 0; i < descriptionBuffer.length(); i++)
-		{
-			char cc = descriptionBuffer.charAt(i);
-
-			if ((cc >= 32) && (cc <= 126))
-				continue;
-			descriptionBuffer.setCharAt(i, '\uFFFD');
-		}
-
-		synchronized (c)
-		{
-			c.EOF = true;
-			c.state = Channel.STATE_CLOSED;
-			c.setReasonClosed("The server refused to open the channel (" + reasonCodeSymbolicName + ", '"
-					+ descriptionBuffer.toString() + "')");
-			c.notifyAll();
-		}
-
-		if (log.isEnabled())
-			log.log(50, "Got SSH_MSG_CHANNEL_OPEN_FAILURE (channel " + id + ")");
-	}
-
-	public void msgGlobalRequest(byte[] msg, int msglen) throws IOException
-	{
-		/* Currently we do not support any kind of global request */
-
-		TypesReader tr = new TypesReader(msg, 0, msglen);
-
-		tr.readByte(); // skip packet type
-		String requestName = tr.readString();
-		boolean wantReply = tr.readBoolean();
-
-		if (wantReply)
-		{
-			byte[] reply_failure = new byte[1];
-			reply_failure[0] = Packets.SSH_MSG_REQUEST_FAILURE;
-
-			tm.sendAsynchronousMessage(reply_failure);
-		}
-
-		/* We do not clean up the requestName String - that is OK for debug */
-
-		if (log.isEnabled())
-			log.log(80, "Got SSH_MSG_GLOBAL_REQUEST (" + requestName + ")");
-	}
-
-	public void msgGlobalSuccess() throws IOException
-	{
-		synchronized (channels)
-		{
-			globalSuccessCounter++;
-			channels.notifyAll();
-		}
-
-		if (log.isEnabled())
-			log.log(80, "Got SSH_MSG_REQUEST_SUCCESS");
-	}
-
-	public void msgGlobalFailure() throws IOException
-	{
-		synchronized (channels)
-		{
-			globalFailedCounter++;
-			channels.notifyAll();
-		}
-
-		if (log.isEnabled())
-			log.log(80, "Got SSH_MSG_REQUEST_FAILURE");
-	}
-
-	public void handleMessage(byte[] msg, int msglen) throws IOException
-	{
-		if (msg == null)
-		{
-			if (log.isEnabled())
-				log.log(50, "HandleMessage: got shutdown");
-
-			synchronized (listenerThreads)
-			{
-				for (int i = 0; i < listenerThreads.size(); i++)
-				{
-					IChannelWorkerThread lat = (IChannelWorkerThread) listenerThreads.elementAt(i);
-					lat.stopWorking();
-				}
-				listenerThreadsAllowed = false;
-			}
-
-			synchronized (channels)
-			{
-				shutdown = true;
-
-				for (int i = 0; i < channels.size(); i++)
-				{
-					Channel c = (Channel) channels.elementAt(i);
-					synchronized (c)
-					{
-						c.EOF = true;
-						c.state = Channel.STATE_CLOSED;
-						c.setReasonClosed("The connection is being shutdown");
-						c.closeMessageRecv = true; /*
-																															 * You never know, perhaps
-																															 * we are waiting for a
-																															 * pending close message
-																															 * from the server...
-																															 */
-						c.notifyAll();
-					}
-				}
-				/* Works with J2ME */
-				channels.setSize(0);
-				channels.trimToSize();
-				channels.notifyAll(); /* Notify global response waiters */
-				return;
-			}
-		}
-
-		switch (msg[0])
-		{
-		case Packets.SSH_MSG_CHANNEL_OPEN_CONFIRMATION:
-			msgChannelOpenConfirmation(msg, msglen);
-			break;
-		case Packets.SSH_MSG_CHANNEL_WINDOW_ADJUST:
-			msgChannelWindowAdjust(msg, msglen);
-			break;
-		case Packets.SSH_MSG_CHANNEL_DATA:
-			msgChannelData(msg, msglen);
-			break;
-		case Packets.SSH_MSG_CHANNEL_EXTENDED_DATA:
-			msgChannelExtendedData(msg, msglen);
-			break;
-		case Packets.SSH_MSG_CHANNEL_REQUEST:
-			msgChannelRequest(msg, msglen);
-			break;
-		case Packets.SSH_MSG_CHANNEL_EOF:
-			msgChannelEOF(msg, msglen);
-			break;
-		case Packets.SSH_MSG_CHANNEL_OPEN:
-			msgChannelOpen(msg, msglen);
-			break;
-		case Packets.SSH_MSG_CHANNEL_CLOSE:
-			msgChannelClose(msg, msglen);
-			break;
-		case Packets.SSH_MSG_CHANNEL_SUCCESS:
-			msgChannelSuccess(msg, msglen);
-			break;
-		case Packets.SSH_MSG_CHANNEL_FAILURE:
-			msgChannelFailure(msg, msglen);
-			break;
-		case Packets.SSH_MSG_CHANNEL_OPEN_FAILURE:
-			msgChannelOpenFailure(msg, msglen);
-			break;
-		case Packets.SSH_MSG_GLOBAL_REQUEST:
-			msgGlobalRequest(msg, msglen);
-			break;
-		case Packets.SSH_MSG_REQUEST_SUCCESS:
-			msgGlobalSuccess();
-			break;
-		case Packets.SSH_MSG_REQUEST_FAILURE:
-			msgGlobalFailure();
-			break;
-		default:
-			throw new IOException("Cannot handle unknown channel message " + (msg[0] & 0xff));
-		}
-	}
-}
->>>>>>> 5e98aad9
+
+package com.trilead.ssh2.channel;
+
+import java.io.IOException;
+import java.io.InterruptedIOException;
+import java.util.HashMap;
+import java.util.Vector;
+
+import com.trilead.ssh2.ChannelCondition;
+import com.trilead.ssh2.log.Logger;
+import com.trilead.ssh2.packets.PacketChannelOpenConfirmation;
+import com.trilead.ssh2.packets.PacketChannelOpenFailure;
+import com.trilead.ssh2.packets.PacketChannelTrileadPing;
+import com.trilead.ssh2.packets.PacketGlobalCancelForwardRequest;
+import com.trilead.ssh2.packets.PacketGlobalForwardRequest;
+import com.trilead.ssh2.packets.PacketGlobalTrileadPing;
+import com.trilead.ssh2.packets.PacketOpenDirectTCPIPChannel;
+import com.trilead.ssh2.packets.PacketOpenSessionChannel;
+import com.trilead.ssh2.packets.PacketSessionExecCommand;
+import com.trilead.ssh2.packets.PacketSessionPtyRequest;
+import com.trilead.ssh2.packets.PacketSessionStartShell;
+import com.trilead.ssh2.packets.PacketSessionSubsystemRequest;
+import com.trilead.ssh2.packets.PacketSessionX11Request;
+import com.trilead.ssh2.packets.Packets;
+import com.trilead.ssh2.packets.TypesReader;
+import com.trilead.ssh2.transport.MessageHandler;
+import com.trilead.ssh2.transport.TransportManager;
+
+/**
+ * ChannelManager. Please read the comments in Channel.java.
+ * <p>
+ * Besides the crypto part, this is the core of the library.
+ * 
+ * @author Christian Plattner, plattner@trilead.com
+ * @version $Id: ChannelManager.java,v 1.2 2008/03/03 07:01:36 cplattne Exp $
+ */
+public class ChannelManager implements MessageHandler
+{
+	private static final Logger log = Logger.getLogger(ChannelManager.class);
+
+	private HashMap x11_magic_cookies = new HashMap();
+
+	/*package*/ TransportManager tm;
+
+	private Vector channels = new Vector();
+	private int nextLocalChannel = 100;
+	private boolean shutdown = false;
+	private int globalSuccessCounter = 0;
+	private int globalFailedCounter = 0;
+
+	private HashMap remoteForwardings = new HashMap();
+
+	private Vector listenerThreads = new Vector();
+
+	private boolean listenerThreadsAllowed = true;
+
+	public ChannelManager(TransportManager tm)
+	{
+		this.tm = tm;
+		tm.registerMessageHandler(this, 80, 100);
+	}
+
+	private Channel getChannel(int id)
+	{
+		synchronized (channels)
+		{
+			for (int i = 0; i < channels.size(); i++)
+			{
+				Channel c = (Channel) channels.elementAt(i);
+				if (c.localID == id)
+					return c;
+			}
+		}
+		return null;
+	}
+
+	private void removeChannel(int id)
+	{
+		synchronized (channels)
+		{
+			for (int i = 0; i < channels.size(); i++)
+			{
+				Channel c = (Channel) channels.elementAt(i);
+				if (c.localID == id)
+				{
+					channels.removeElementAt(i);
+					break;
+				}
+			}
+		}
+	}
+
+	private int addChannel(Channel c)
+	{
+		synchronized (channels)
+		{
+			channels.addElement(c);
+			return nextLocalChannel++;
+		}
+	}
+
+	private void waitUntilChannelOpen(Channel c) throws IOException
+	{
+		synchronized (c)
+		{
+			while (c.state == Channel.STATE_OPENING)
+			{
+				try
+				{
+					c.wait();
+				}
+				catch (InterruptedException ignore)
+				{
+					throw new InterruptedIOException();
+				}
+			}
+
+			if (c.state != Channel.STATE_OPEN)
+			{
+				removeChannel(c.localID);
+
+				String detail = c.getReasonClosed();
+
+				if (detail == null)
+					detail = "state: " + c.state;
+
+				throw new IOException("Could not open channel (" + detail + ")");
+			}
+		}
+	}
+
+	private final boolean waitForGlobalRequestResult() throws IOException
+	{
+		synchronized (channels)
+		{
+			while ((globalSuccessCounter == 0) && (globalFailedCounter == 0))
+			{
+				if (shutdown)
+				{
+					throw new IOException("The connection is being shutdown");
+				}
+
+				try
+				{
+					channels.wait();
+				}
+				catch (InterruptedException ignore)
+				{
+					throw new InterruptedIOException();
+        }
+			}
+
+			if ((globalFailedCounter == 0) && (globalSuccessCounter == 1))
+				return true;
+
+			if ((globalFailedCounter == 1) && (globalSuccessCounter == 0))
+				return false;
+
+			throw new IOException("Illegal state. The server sent " + globalSuccessCounter
+					+ " SSH_MSG_REQUEST_SUCCESS and " + globalFailedCounter + " SSH_MSG_REQUEST_FAILURE messages.");
+		}
+	}
+
+	private final boolean waitForChannelRequestResult(Channel c) throws IOException
+	{
+		synchronized (c)
+		{
+			while ((c.successCounter == 0) && (c.failedCounter == 0))
+			{
+				if (c.state != Channel.STATE_OPEN)
+				{
+					String detail = c.getReasonClosed();
+
+					if (detail == null)
+						detail = "state: " + c.state;
+
+					throw new IOException("This SSH2 channel is not open (" + detail + ")");
+				}
+
+				try
+				{
+					c.wait();
+				}
+				catch (InterruptedException ignore)
+				{
+					throw new InterruptedIOException();
+				}
+			}
+
+			if ((c.failedCounter == 0) && (c.successCounter == 1))
+				return true;
+
+			if ((c.failedCounter == 1) && (c.successCounter == 0))
+				return false;
+
+			throw new IOException("Illegal state. The server sent " + c.successCounter
+					+ " SSH_MSG_CHANNEL_SUCCESS and " + c.failedCounter + " SSH_MSG_CHANNEL_FAILURE messages.");
+		}
+	}
+
+	public void registerX11Cookie(String hexFakeCookie, X11ServerData data)
+	{
+		synchronized (x11_magic_cookies)
+		{
+			x11_magic_cookies.put(hexFakeCookie, data);
+		}
+	}
+
+	public void unRegisterX11Cookie(String hexFakeCookie, boolean killChannels)
+	{
+		if (hexFakeCookie == null)
+			throw new IllegalStateException("hexFakeCookie may not be null");
+
+		synchronized (x11_magic_cookies)
+		{
+			x11_magic_cookies.remove(hexFakeCookie);
+		}
+
+		if (killChannels == false)
+			return;
+
+		if (log.isEnabled())
+			log.log(50, "Closing all X11 channels for the given fake cookie");
+
+		Vector channel_copy;
+
+		synchronized (channels)
+		{
+			channel_copy = (Vector) channels.clone();
+		}
+
+		for (int i = 0; i < channel_copy.size(); i++)
+		{
+			Channel c = (Channel) channel_copy.elementAt(i);
+
+			synchronized (c)
+			{
+				if (hexFakeCookie.equals(c.hexX11FakeCookie) == false)
+					continue;
+			}
+
+			try
+			{
+				closeChannel(c, "Closing X11 channel since the corresponding session is closing", true);
+			}
+			catch (IOException e)
+			{
+			}
+		}
+	}
+
+	public X11ServerData checkX11Cookie(String hexFakeCookie)
+	{
+		synchronized (x11_magic_cookies)
+		{
+			if (hexFakeCookie != null)
+				return (X11ServerData) x11_magic_cookies.get(hexFakeCookie);
+		}
+		return null;
+	}
+
+	public void closeAllChannels()
+	{
+		if (log.isEnabled())
+			log.log(50, "Closing all channels");
+
+		Vector channel_copy;
+
+		synchronized (channels)
+		{
+			channel_copy = (Vector) channels.clone();
+		}
+
+		for (int i = 0; i < channel_copy.size(); i++)
+		{
+			Channel c = (Channel) channel_copy.elementAt(i);
+			try
+			{
+				closeChannel(c, "Closing all channels", true);
+			}
+			catch (IOException e)
+			{
+			}
+		}
+	}
+
+	public void closeChannel(Channel c, String reason, boolean force) throws IOException
+	{
+		byte msg[] = new byte[5];
+
+		synchronized (c)
+		{
+			if (force)
+			{
+				c.state = Channel.STATE_CLOSED;
+				c.eof();
+			}
+
+			c.setReasonClosed(reason);
+
+			msg[0] = Packets.SSH_MSG_CHANNEL_CLOSE;
+			msg[1] = (byte) (c.remoteID >> 24);
+			msg[2] = (byte) (c.remoteID >> 16);
+			msg[3] = (byte) (c.remoteID >> 8);
+			msg[4] = (byte) (c.remoteID);
+
+			c.notifyAll();
+		}
+
+		synchronized (c.channelSendLock)
+		{
+			if (c.closeMessageSent == true)
+				return;
+			tm.sendMessage(msg);
+			c.closeMessageSent = true;
+		}
+
+		if (log.isEnabled())
+			log.log(50, "Sent SSH_MSG_CHANNEL_CLOSE (channel " + c.localID + ")");
+	}
+
+	public void sendEOF(Channel c) throws IOException
+	{
+		byte[] msg = new byte[5];
+
+		synchronized (c)
+		{
+			if (c.state != Channel.STATE_OPEN)
+				return;
+
+			msg[0] = Packets.SSH_MSG_CHANNEL_EOF;
+			msg[1] = (byte) (c.remoteID >> 24);
+			msg[2] = (byte) (c.remoteID >> 16);
+			msg[3] = (byte) (c.remoteID >> 8);
+			msg[4] = (byte) (c.remoteID);
+		}
+
+		synchronized (c.channelSendLock)
+		{
+			if (c.closeMessageSent == true)
+				return;
+			tm.sendMessage(msg);
+		}
+
+		if (log.isEnabled())
+			log.log(50, "Sent EOF (Channel " + c.localID + "/" + c.remoteID + ")");
+	}
+
+	public void sendOpenConfirmation(Channel c) throws IOException
+	{
+		PacketChannelOpenConfirmation pcoc = null;
+
+		synchronized (c)
+		{
+			if (c.state != Channel.STATE_OPENING)
+				return;
+
+			c.state = Channel.STATE_OPEN;
+
+			pcoc = new PacketChannelOpenConfirmation(c.remoteID, c.localID, c.localWindow, c.localMaxPacketSize);
+		}
+
+		synchronized (c.channelSendLock)
+		{
+			if (c.closeMessageSent == true)
+				return;
+			tm.sendMessage(pcoc.getPayload());
+		}
+	}
+
+	public void sendData(Channel c, byte[] buffer, int pos, int len) throws IOException
+	{
+		while (len > 0)
+		{
+			int thislen = 0;
+			byte[] msg;
+
+			synchronized (c)
+			{
+				while (true)
+				{
+					if (c.state == Channel.STATE_CLOSED)
+						throw new IOException("SSH channel is closed. (" + c.getReasonClosed() + ")");
+
+					if (c.state != Channel.STATE_OPEN)
+						throw new IOException("SSH channel in strange state. (" + c.state + ")");
+
+					if (c.remoteWindow != 0)
+						break;
+
+					try
+					{
+						c.wait();
+					}
+					catch (InterruptedException ignore)
+					{
+						throw new InterruptedIOException();
+					}
+				}
+
+				/* len > 0, no sign extension can happen when comparing */
+
+				thislen = (c.remoteWindow >= len) ? len : (int) c.remoteWindow;
+
+				int estimatedMaxDataLen = c.remoteMaxPacketSize - (tm.getPacketOverheadEstimate() + 9);
+
+				/* The worst case scenario =) a true bottleneck */
+
+				if (estimatedMaxDataLen <= 0)
+				{
+					estimatedMaxDataLen = 1;
+				}
+
+				if (thislen > estimatedMaxDataLen)
+					thislen = estimatedMaxDataLen;
+
+				c.remoteWindow -= thislen;
+
+				msg = new byte[1 + 8 + thislen];
+
+				msg[0] = Packets.SSH_MSG_CHANNEL_DATA;
+				msg[1] = (byte) (c.remoteID >> 24);
+				msg[2] = (byte) (c.remoteID >> 16);
+				msg[3] = (byte) (c.remoteID >> 8);
+				msg[4] = (byte) (c.remoteID);
+				msg[5] = (byte) (thislen >> 24);
+				msg[6] = (byte) (thislen >> 16);
+				msg[7] = (byte) (thislen >> 8);
+				msg[8] = (byte) (thislen);
+
+				System.arraycopy(buffer, pos, msg, 9, thislen);
+			}
+
+			synchronized (c.channelSendLock)
+			{
+				if (c.closeMessageSent == true)
+					throw new IOException("SSH channel is closed. (" + c.getReasonClosed() + ")");
+
+				tm.sendMessage(msg);
+			}
+
+			pos += thislen;
+			len -= thislen;
+		}
+	}
+
+	public int requestGlobalForward(String bindAddress, int bindPort, String targetAddress, int targetPort)
+			throws IOException
+	{
+		RemoteForwardingData rfd = new RemoteForwardingData();
+
+		rfd.bindAddress = bindAddress;
+		rfd.bindPort = bindPort;
+		rfd.targetAddress = targetAddress;
+		rfd.targetPort = targetPort;
+
+		synchronized (remoteForwardings)
+		{
+			Integer key = new Integer(bindPort);
+
+			if (remoteForwardings.get(key) != null)
+			{
+				throw new IOException("There is already a forwarding for remote port " + bindPort);
+			}
+
+			remoteForwardings.put(key, rfd);
+		}
+
+		synchronized (channels)
+		{
+			globalSuccessCounter = globalFailedCounter = 0;
+		}
+
+		PacketGlobalForwardRequest pgf = new PacketGlobalForwardRequest(true, bindAddress, bindPort);
+		tm.sendMessage(pgf.getPayload());
+
+		if (log.isEnabled())
+			log.log(50, "Requesting a remote forwarding ('" + bindAddress + "', " + bindPort + ")");
+
+		try
+		{
+			if (waitForGlobalRequestResult() == false)
+				throw new IOException("The server denied the request (did you enable port forwarding?)");
+		}
+		catch (IOException e)
+		{
+			synchronized (remoteForwardings)
+			{
+				remoteForwardings.remove(rfd);
+			}
+			throw e;
+		}
+
+		return bindPort;
+	}
+
+	public void requestCancelGlobalForward(int bindPort) throws IOException
+	{
+		RemoteForwardingData rfd = null;
+
+		synchronized (remoteForwardings)
+		{
+			rfd = (RemoteForwardingData) remoteForwardings.get(new Integer(bindPort));
+
+			if (rfd == null)
+				throw new IOException("Sorry, there is no known remote forwarding for remote port " + bindPort);
+		}
+
+		synchronized (channels)
+		{
+			globalSuccessCounter = globalFailedCounter = 0;
+		}
+
+		PacketGlobalCancelForwardRequest pgcf = new PacketGlobalCancelForwardRequest(true, rfd.bindAddress,
+				rfd.bindPort);
+		tm.sendMessage(pgcf.getPayload());
+
+		if (log.isEnabled())
+			log.log(50, "Requesting cancelation of remote forward ('" + rfd.bindAddress + "', " + rfd.bindPort + ")");
+
+		try
+		{
+			if (waitForGlobalRequestResult() == false)
+				throw new IOException("The server denied the request.");
+		}
+		finally
+		{
+			synchronized (remoteForwardings)
+			{
+				/* Only now we are sure that no more forwarded connections will arrive */
+				remoteForwardings.remove(rfd);
+			}
+		}
+
+	}
+
+	public void registerThread(IChannelWorkerThread thr) throws IOException
+	{
+		synchronized (listenerThreads)
+		{
+			if (listenerThreadsAllowed == false)
+				throw new IOException("Too late, this connection is closed.");
+			listenerThreads.addElement(thr);
+		}
+	}
+
+	public Channel openDirectTCPIPChannel(String host_to_connect, int port_to_connect, String originator_IP_address,
+			int originator_port) throws IOException
+	{
+		Channel c = new Channel(this);
+
+		synchronized (c)
+		{
+			c.localID = addChannel(c);
+			// end of synchronized block forces writing out to main memory
+		}
+
+		PacketOpenDirectTCPIPChannel dtc = new PacketOpenDirectTCPIPChannel(c.localID, c.localWindow,
+				c.localMaxPacketSize, host_to_connect, port_to_connect, originator_IP_address, originator_port);
+
+		tm.sendMessage(dtc.getPayload());
+
+		waitUntilChannelOpen(c);
+
+		return c;
+	}
+
+	public Channel openSessionChannel() throws IOException
+	{
+		Channel c = new Channel(this);
+
+		synchronized (c)
+		{
+			c.localID = addChannel(c);
+			// end of synchronized block forces the writing out to main memory
+		}
+
+		if (log.isEnabled())
+			log.log(50, "Sending SSH_MSG_CHANNEL_OPEN (Channel " + c.localID + ")");
+
+		PacketOpenSessionChannel smo = new PacketOpenSessionChannel(c.localID, c.localWindow, c.localMaxPacketSize);
+		tm.sendMessage(smo.getPayload());
+
+		waitUntilChannelOpen(c);
+
+		return c;
+	}
+
+	public void requestGlobalTrileadPing() throws IOException
+	{
+		synchronized (channels)
+		{
+			globalSuccessCounter = globalFailedCounter = 0;
+		}
+
+		PacketGlobalTrileadPing pgtp = new PacketGlobalTrileadPing();
+
+		tm.sendMessage(pgtp.getPayload());
+
+		if (log.isEnabled())
+			log.log(50, "Sending SSH_MSG_GLOBAL_REQUEST 'trilead-ping'.");
+
+		try
+		{
+			if (waitForGlobalRequestResult() == true)
+				throw new IOException("Your server is alive - but buggy. "
+						+ "It replied with SSH_MSG_REQUEST_SUCCESS when it actually should not.");
+
+		}
+		catch (IOException e)
+		{
+			throw (IOException) new IOException("The ping request failed.").initCause(e);
+		}
+	}
+
+	public void requestChannelTrileadPing(Channel c) throws IOException
+	{
+		PacketChannelTrileadPing pctp;
+
+		synchronized (c)
+		{
+			if (c.state != Channel.STATE_OPEN)
+				throw new IOException("Cannot ping this channel (" + c.getReasonClosed() + ")");
+
+			pctp = new PacketChannelTrileadPing(c.remoteID);
+
+			c.successCounter = c.failedCounter = 0;
+		}
+
+		synchronized (c.channelSendLock)
+		{
+			if (c.closeMessageSent)
+				throw new IOException("Cannot ping this channel (" + c.getReasonClosed() + ")");
+			tm.sendMessage(pctp.getPayload());
+		}
+
+		try
+		{
+			if (waitForChannelRequestResult(c) == true)
+				throw new IOException("Your server is alive - but buggy. "
+						+ "It replied with SSH_MSG_SESSION_SUCCESS when it actually should not.");
+
+		}
+		catch (IOException e)
+		{
+			throw (IOException) new IOException("The ping request failed.").initCause(e);
+		}
+	}
+
+	public void requestPTY(Channel c, String term, int term_width_characters, int term_height_characters,
+			int term_width_pixels, int term_height_pixels, byte[] terminal_modes) throws IOException
+	{
+		PacketSessionPtyRequest spr;
+
+		synchronized (c)
+		{
+			if (c.state != Channel.STATE_OPEN)
+				throw new IOException("Cannot request PTY on this channel (" + c.getReasonClosed() + ")");
+
+			spr = new PacketSessionPtyRequest(c.remoteID, true, term, term_width_characters, term_height_characters,
+					term_width_pixels, term_height_pixels, terminal_modes);
+
+			c.successCounter = c.failedCounter = 0;
+		}
+
+		synchronized (c.channelSendLock)
+		{
+			if (c.closeMessageSent)
+				throw new IOException("Cannot request PTY on this channel (" + c.getReasonClosed() + ")");
+			tm.sendMessage(spr.getPayload());
+		}
+
+		try
+		{
+			if (waitForChannelRequestResult(c) == false)
+				throw new IOException("The server denied the request.");
+		}
+		catch (IOException e)
+		{
+			throw (IOException) new IOException("PTY request failed").initCause(e);
+		}
+	}
+
+	public void requestX11(Channel c, boolean singleConnection, String x11AuthenticationProtocol,
+			String x11AuthenticationCookie, int x11ScreenNumber) throws IOException
+	{
+		PacketSessionX11Request psr;
+
+		synchronized (c)
+		{
+			if (c.state != Channel.STATE_OPEN)
+				throw new IOException("Cannot request X11 on this channel (" + c.getReasonClosed() + ")");
+
+			psr = new PacketSessionX11Request(c.remoteID, true, singleConnection, x11AuthenticationProtocol,
+					x11AuthenticationCookie, x11ScreenNumber);
+
+			c.successCounter = c.failedCounter = 0;
+		}
+
+		synchronized (c.channelSendLock)
+		{
+			if (c.closeMessageSent)
+				throw new IOException("Cannot request X11 on this channel (" + c.getReasonClosed() + ")");
+			tm.sendMessage(psr.getPayload());
+		}
+
+		if (log.isEnabled())
+			log.log(50, "Requesting X11 forwarding (Channel " + c.localID + "/" + c.remoteID + ")");
+
+		try
+		{
+			if (waitForChannelRequestResult(c) == false)
+				throw new IOException("The server denied the request.");
+		}
+		catch (IOException e)
+		{
+			throw (IOException) new IOException("The X11 request failed.").initCause(e);
+		}
+	}
+
+	public void requestSubSystem(Channel c, String subSystemName) throws IOException
+	{
+		PacketSessionSubsystemRequest ssr;
+
+		synchronized (c)
+		{
+			if (c.state != Channel.STATE_OPEN)
+				throw new IOException("Cannot request subsystem on this channel (" + c.getReasonClosed() + ")");
+
+			ssr = new PacketSessionSubsystemRequest(c.remoteID, true, subSystemName);
+
+			c.successCounter = c.failedCounter = 0;
+		}
+
+		synchronized (c.channelSendLock)
+		{
+			if (c.closeMessageSent)
+				throw new IOException("Cannot request subsystem on this channel (" + c.getReasonClosed() + ")");
+			tm.sendMessage(ssr.getPayload());
+		}
+
+		try
+		{
+			if (waitForChannelRequestResult(c) == false)
+				throw new IOException("The server denied the request.");
+		}
+		catch (IOException e)
+		{
+			throw (IOException) new IOException("The subsystem request failed.").initCause(e);
+		}
+	}
+
+	public void requestExecCommand(Channel c, String cmd) throws IOException
+	{
+		PacketSessionExecCommand sm;
+
+		synchronized (c)
+		{
+			if (c.state != Channel.STATE_OPEN)
+				throw new IOException("Cannot execute command on this channel (" + c.getReasonClosed() + ")");
+
+			sm = new PacketSessionExecCommand(c.remoteID, true, cmd);
+
+			c.successCounter = c.failedCounter = 0;
+		}
+
+		synchronized (c.channelSendLock)
+		{
+			if (c.closeMessageSent)
+				throw new IOException("Cannot execute command on this channel (" + c.getReasonClosed() + ")");
+			tm.sendMessage(sm.getPayload());
+		}
+
+		if (log.isEnabled())
+			log.log(50, "Executing command (channel " + c.localID + ", '" + cmd + "')");
+
+		try
+		{
+			if (waitForChannelRequestResult(c) == false)
+				throw new IOException("The server denied the request.");
+		}
+		catch (IOException e)
+		{
+			throw (IOException) new IOException("The execute request failed.").initCause(e);
+		}
+	}
+
+	public void requestShell(Channel c) throws IOException
+	{
+		PacketSessionStartShell sm;
+
+		synchronized (c)
+		{
+			if (c.state != Channel.STATE_OPEN)
+				throw new IOException("Cannot start shell on this channel (" + c.getReasonClosed() + ")");
+
+			sm = new PacketSessionStartShell(c.remoteID, true);
+
+			c.successCounter = c.failedCounter = 0;
+		}
+
+		synchronized (c.channelSendLock)
+		{
+			if (c.closeMessageSent)
+				throw new IOException("Cannot start shell on this channel (" + c.getReasonClosed() + ")");
+			tm.sendMessage(sm.getPayload());
+		}
+
+		try
+		{
+			if (waitForChannelRequestResult(c) == false)
+				throw new IOException("The server denied the request.");
+		}
+		catch (IOException e)
+		{
+			throw (IOException) new IOException("The shell request failed.").initCause(e);
+		}
+	}
+
+	public void msgChannelExtendedData(byte[] msg, int msglen) throws IOException
+	{
+		if (msglen <= 13)
+			throw new IOException("SSH_MSG_CHANNEL_EXTENDED_DATA message has wrong size (" + msglen + ")");
+
+		int id = ((msg[1] & 0xff) << 24) | ((msg[2] & 0xff) << 16) | ((msg[3] & 0xff) << 8) | (msg[4] & 0xff);
+		int dataType = ((msg[5] & 0xff) << 24) | ((msg[6] & 0xff) << 16) | ((msg[7] & 0xff) << 8) | (msg[8] & 0xff);
+		int len = ((msg[9] & 0xff) << 24) | ((msg[10] & 0xff) << 16) | ((msg[11] & 0xff) << 8) | (msg[12] & 0xff);
+
+		Channel c = getChannel(id);
+
+		if (c == null)
+			throw new IOException("Unexpected SSH_MSG_CHANNEL_EXTENDED_DATA message for non-existent channel " + id);
+
+		if (dataType != Packets.SSH_EXTENDED_DATA_STDERR)
+			throw new IOException("SSH_MSG_CHANNEL_EXTENDED_DATA message has unknown type (" + dataType + ")");
+
+		if (len != (msglen - 13))
+			throw new IOException("SSH_MSG_CHANNEL_EXTENDED_DATA message has wrong len (calculated " + (msglen - 13)
+					+ ", got " + len + ")");
+
+		if (log.isEnabled())
+			log.log(80, "Got SSH_MSG_CHANNEL_EXTENDED_DATA (channel " + id + ", " + len + ")");
+
+		synchronized (c)
+		{
+			if (c.state == Channel.STATE_CLOSED)
+				return; // ignore
+
+			if (c.state != Channel.STATE_OPEN)
+				throw new IOException("Got SSH_MSG_CHANNEL_EXTENDED_DATA, but channel is not in correct state ("
+						+ c.state + ")");
+
+			if (c.localWindow < len)
+				throw new IOException("Remote sent too much data, does not fit into window.");
+
+			c.localWindow -= len;
+
+            c.stderr.write(msg,13,len);
+		}
+	}
+
+	/**
+	 * Wait until for a condition.
+	 * 
+	 * @param c
+	 *            Channel
+	 * @param timeout
+	 *            in ms, 0 means no timeout.
+	 * @param condition_mask
+	 *            minimum event mask
+	 * @return all current events
+	 * 
+	 */
+	public int waitForCondition(Channel c, long timeout, int condition_mask) throws InterruptedException {
+		long end_time = 0;
+		boolean end_time_set = false;
+
+		synchronized (c)
+		{
+			while (true)
+			{
+				int current_cond = 0;
+
+				int stdoutAvail = c.stdout.readable();
+				int stderrAvail = c.stderr.readable();
+
+				if (stdoutAvail > 0)
+					current_cond = current_cond | ChannelCondition.STDOUT_DATA;
+
+				if (stderrAvail > 0)
+					current_cond = current_cond | ChannelCondition.STDERR_DATA;
+
+				if (c.isEOF())
+					current_cond = current_cond | ChannelCondition.EOF;
+
+				if (c.getExitStatus() != null)
+					current_cond = current_cond | ChannelCondition.EXIT_STATUS;
+
+				if (c.getExitSignal() != null)
+					current_cond = current_cond | ChannelCondition.EXIT_SIGNAL;
+
+				if (c.state == Channel.STATE_CLOSED)
+					return current_cond | ChannelCondition.CLOSED | ChannelCondition.EOF;
+
+				if ((current_cond & condition_mask) != 0)
+					return current_cond;
+
+				if (timeout > 0)
+				{
+					if (!end_time_set)
+					{
+						end_time = System.currentTimeMillis() + timeout;
+						end_time_set = true;
+					}
+					else
+					{
+						timeout = end_time - System.currentTimeMillis();
+
+						if (timeout <= 0)
+							return current_cond | ChannelCondition.TIMEOUT;
+					}
+				}
+
+                if (timeout > 0)
+                    c.wait(timeout);
+                else
+                    c.wait();
+			}
+		}
+	}
+
+	public int getAvailable(Channel c, boolean extended) throws IOException
+	{
+		synchronized (c)
+		{
+            return (extended ? c.stderr : c.stdout ).available();
+		}
+	}
+
+	public int getChannelData(Channel c, boolean extended, byte[] target, int off, int len) throws IOException
+	{
+		int copylen;
+
+        synchronized (c) {
+            try {
+                copylen = (extended ? c.stderr : c.stdout).read(target, off, len);
+            } catch (InterruptedException e) {
+                throw new InterruptedIOException();
+            }
+            if (copylen<=0)    return copylen;
+        }
+
+        c.freeupWindow(copylen);
+
+		return copylen;
+	}
+
+	public void msgChannelData(byte[] msg, int msglen) throws IOException
+	{
+		if (msglen <= 9)
+			throw new IOException("SSH_MSG_CHANNEL_DATA message has wrong size (" + msglen + ")");
+
+		int id = ((msg[1] & 0xff) << 24) | ((msg[2] & 0xff) << 16) | ((msg[3] & 0xff) << 8) | (msg[4] & 0xff);
+		int len = ((msg[5] & 0xff) << 24) | ((msg[6] & 0xff) << 16) | ((msg[7] & 0xff) << 8) | (msg[8] & 0xff);
+
+		Channel c = getChannel(id);
+
+		if (c == null)
+			throw new IOException("Unexpected SSH_MSG_CHANNEL_DATA message for non-existent channel " + id);
+
+		if (len != (msglen - 9))
+			throw new IOException("SSH_MSG_CHANNEL_DATA message has wrong len (calculated " + (msglen - 9) + ", got "
+					+ len + ")");
+
+		if (log.isEnabled())
+			log.log(80, "Got SSH_MSG_CHANNEL_DATA (channel " + id + ", " + len + ")");
+
+		synchronized (c)
+		{
+			if (c.state == Channel.STATE_CLOSED)
+				return; // ignore
+
+			if (c.state != Channel.STATE_OPEN)
+				throw new IOException("Got SSH_MSG_CHANNEL_DATA, but channel is not in correct state (" + c.state + ")");
+
+			if (c.localWindow < len)
+				throw new IOException("Remote sent too much data, does not fit into window.");
+
+			c.localWindow -= len;
+
+            c.stdout.write(msg,9,len);
+        }
+	}
+
+	public void msgChannelWindowAdjust(byte[] msg, int msglen) throws IOException
+	{
+		if (msglen != 9)
+			throw new IOException("SSH_MSG_CHANNEL_WINDOW_ADJUST message has wrong size (" + msglen + ")");
+
+		int id = ((msg[1] & 0xff) << 24) | ((msg[2] & 0xff) << 16) | ((msg[3] & 0xff) << 8) | (msg[4] & 0xff);
+		int windowChange = ((msg[5] & 0xff) << 24) | ((msg[6] & 0xff) << 16) | ((msg[7] & 0xff) << 8) | (msg[8] & 0xff);
+
+		Channel c = getChannel(id);
+
+		if (c == null)
+			throw new IOException("Unexpected SSH_MSG_CHANNEL_WINDOW_ADJUST message for non-existent channel " + id);
+
+		synchronized (c)
+		{
+			final long huge = 0xFFFFffffL; /* 2^32 - 1 */
+
+			c.remoteWindow += (windowChange & huge); /* avoid sign extension */
+
+			/* TODO - is this a good heuristic? */
+
+			if ((c.remoteWindow > huge))
+				c.remoteWindow = huge;
+
+			c.notifyAll();
+		}
+
+		if (log.isEnabled())
+			log.log(80, "Got SSH_MSG_CHANNEL_WINDOW_ADJUST (channel " + id + ", " + windowChange + ")");
+	}
+
+	public void msgChannelOpen(byte[] msg, int msglen) throws IOException
+	{
+		TypesReader tr = new TypesReader(msg, 0, msglen);
+
+		tr.readByte(); // skip packet type
+		String channelType = tr.readString();
+		int remoteID = tr.readUINT32(); /* sender channel */
+		int remoteWindow = tr.readUINT32(); /* initial window size */
+		int remoteMaxPacketSize = tr.readUINT32(); /* maximum packet size */
+
+		if ("x11".equals(channelType))
+		{
+			synchronized (x11_magic_cookies)
+			{
+				/* If we did not request X11 forwarding, then simply ignore this bogus request. */
+
+				if (x11_magic_cookies.size() == 0)
+				{
+					PacketChannelOpenFailure pcof = new PacketChannelOpenFailure(remoteID,
+							Packets.SSH_OPEN_ADMINISTRATIVELY_PROHIBITED, "X11 forwarding not activated", "");
+
+					tm.sendAsynchronousMessage(pcof.getPayload());
+
+					if (log.isEnabled())
+						log.log(20, "Unexpected X11 request, denying it!");
+
+					return;
+				}
+			}
+
+			String remoteOriginatorAddress = tr.readString();
+			int remoteOriginatorPort = tr.readUINT32();
+
+			Channel c = new Channel(this);
+
+			synchronized (c)
+			{
+				c.remoteID = remoteID;
+				c.remoteWindow = remoteWindow & 0xFFFFffffL; /* properly convert UINT32 to long */
+				c.remoteMaxPacketSize = remoteMaxPacketSize;
+				c.localID = addChannel(c);
+			}
+
+			/*
+			 * The open confirmation message will be sent from another thread
+			 */
+
+			RemoteX11AcceptThread rxat = new RemoteX11AcceptThread(c, remoteOriginatorAddress, remoteOriginatorPort);
+			rxat.setDaemon(true);
+			rxat.start();
+
+			return;
+		}
+
+		if ("forwarded-tcpip".equals(channelType))
+		{
+			String remoteConnectedAddress = tr.readString(); /* address that was connected */
+			int remoteConnectedPort = tr.readUINT32(); /* port that was connected */
+			String remoteOriginatorAddress = tr.readString(); /* originator IP address */
+			int remoteOriginatorPort = tr.readUINT32(); /* originator port */
+
+			RemoteForwardingData rfd = null;
+
+			synchronized (remoteForwardings)
+			{
+				rfd = (RemoteForwardingData) remoteForwardings.get(new Integer(remoteConnectedPort));
+			}
+
+			if (rfd == null)
+			{
+				PacketChannelOpenFailure pcof = new PacketChannelOpenFailure(remoteID,
+						Packets.SSH_OPEN_ADMINISTRATIVELY_PROHIBITED,
+						"No thanks, unknown port in forwarded-tcpip request", "");
+
+				/* Always try to be polite. */
+
+				tm.sendAsynchronousMessage(pcof.getPayload());
+
+				if (log.isEnabled())
+					log.log(20, "Unexpected forwarded-tcpip request, denying it!");
+
+				return;
+			}
+
+			Channel c = new Channel(this);
+
+			synchronized (c)
+			{
+				c.remoteID = remoteID;
+				c.remoteWindow = remoteWindow & 0xFFFFffffL; /* convert UINT32 to long */
+				c.remoteMaxPacketSize = remoteMaxPacketSize;
+				c.localID = addChannel(c);
+			}
+
+			/*
+			 * The open confirmation message will be sent from another thread.
+			 */
+
+			RemoteAcceptThread rat = new RemoteAcceptThread(c, remoteConnectedAddress, remoteConnectedPort,
+					remoteOriginatorAddress, remoteOriginatorPort, rfd.targetAddress, rfd.targetPort);
+
+			rat.setDaemon(true);
+			rat.start();
+
+			return;
+		}
+
+		/* Tell the server that we have no idea what it is talking about */
+
+		PacketChannelOpenFailure pcof = new PacketChannelOpenFailure(remoteID, Packets.SSH_OPEN_UNKNOWN_CHANNEL_TYPE,
+				"Unknown channel type", "");
+
+		tm.sendAsynchronousMessage(pcof.getPayload());
+
+		if (log.isEnabled())
+			log.log(20, "The peer tried to open an unsupported channel type (" + channelType + ")");
+	}
+
+	public void msgChannelRequest(byte[] msg, int msglen) throws IOException
+	{
+		TypesReader tr = new TypesReader(msg, 0, msglen);
+
+		tr.readByte(); // skip packet type
+		int id = tr.readUINT32();
+
+		Channel c = getChannel(id);
+
+		if (c == null)
+			throw new IOException("Unexpected SSH_MSG_CHANNEL_REQUEST message for non-existent channel " + id);
+
+		String type = tr.readString("US-ASCII");
+		boolean wantReply = tr.readBoolean();
+
+		if (log.isEnabled())
+			log.log(80, "Got SSH_MSG_CHANNEL_REQUEST (channel " + id + ", '" + type + "')");
+
+		if (type.equals("exit-status"))
+		{
+			if (wantReply != false)
+				throw new IOException("Badly formatted SSH_MSG_CHANNEL_REQUEST message, 'want reply' is true");
+
+			int exit_status = tr.readUINT32();
+
+			if (tr.remain() != 0)
+				throw new IOException("Badly formatted SSH_MSG_CHANNEL_REQUEST message");
+
+			synchronized (c)
+			{
+				c.exit_status = new Integer(exit_status);
+				c.notifyAll();
+			}
+
+			if (log.isEnabled())
+				log.log(50, "Got EXIT STATUS (channel " + id + ", status " + exit_status + ")");
+
+			return;
+		}
+
+		if (type.equals("exit-signal"))
+		{
+			if (wantReply != false)
+				throw new IOException("Badly formatted SSH_MSG_CHANNEL_REQUEST message, 'want reply' is true");
+
+			String signame = tr.readString("US-ASCII");
+			tr.readBoolean();
+			tr.readString();
+			tr.readString();
+
+			if (tr.remain() != 0)
+				throw new IOException("Badly formatted SSH_MSG_CHANNEL_REQUEST message");
+
+			synchronized (c)
+			{
+				c.exit_signal = signame;
+				c.notifyAll();
+			}
+
+			if (log.isEnabled())
+				log.log(50, "Got EXIT SIGNAL (channel " + id + ", signal " + signame + ")");
+
+			return;
+		}
+
+		/* We simply ignore unknown channel requests, however, if the server wants a reply,
+		 * then we signal that we have no idea what it is about.
+		 */
+
+		if (wantReply)
+		{
+			byte[] reply = new byte[5];
+
+			reply[0] = Packets.SSH_MSG_CHANNEL_FAILURE;
+			reply[1] = (byte) (c.remoteID >> 24);
+			reply[2] = (byte) (c.remoteID >> 16);
+			reply[3] = (byte) (c.remoteID >> 8);
+			reply[4] = (byte) (c.remoteID);
+
+			tm.sendAsynchronousMessage(reply);
+		}
+
+		if (log.isEnabled())
+			log.log(50, "Channel request '" + type + "' is not known, ignoring it");
+	}
+
+	public void msgChannelEOF(byte[] msg, int msglen) throws IOException
+	{
+		if (msglen != 5)
+			throw new IOException("SSH_MSG_CHANNEL_EOF message has wrong size (" + msglen + ")");
+
+		int id = ((msg[1] & 0xff) << 24) | ((msg[2] & 0xff) << 16) | ((msg[3] & 0xff) << 8) | (msg[4] & 0xff);
+
+		Channel c = getChannel(id);
+
+		if (c == null)
+			throw new IOException("Unexpected SSH_MSG_CHANNEL_EOF message for non-existent channel " + id);
+
+        c.eof();
+
+		if (log.isEnabled())
+			log.log(50, "Got SSH_MSG_CHANNEL_EOF (channel " + id + ")");
+	}
+
+	public void msgChannelClose(byte[] msg, int msglen) throws IOException
+	{
+		if (msglen != 5)
+			throw new IOException("SSH_MSG_CHANNEL_CLOSE message has wrong size (" + msglen + ")");
+
+		int id = ((msg[1] & 0xff) << 24) | ((msg[2] & 0xff) << 16) | ((msg[3] & 0xff) << 8) | (msg[4] & 0xff);
+
+		Channel c = getChannel(id);
+
+		if (c == null)
+			throw new IOException("Unexpected SSH_MSG_CHANNEL_CLOSE message for non-existent channel " + id);
+
+		synchronized (c)
+		{
+            c.eof();
+			c.state = Channel.STATE_CLOSED;
+			c.setReasonClosed("Close requested by remote");
+			c.closeMessageRecv = true;
+
+			removeChannel(c.localID);
+
+			c.notifyAll();
+		}
+
+		if (log.isEnabled())
+			log.log(50, "Got SSH_MSG_CHANNEL_CLOSE (channel " + id + ")");
+	}
+
+	public void msgChannelSuccess(byte[] msg, int msglen) throws IOException
+	{
+		if (msglen != 5)
+			throw new IOException("SSH_MSG_CHANNEL_SUCCESS message has wrong size (" + msglen + ")");
+
+		int id = ((msg[1] & 0xff) << 24) | ((msg[2] & 0xff) << 16) | ((msg[3] & 0xff) << 8) | (msg[4] & 0xff);
+
+		Channel c = getChannel(id);
+
+		if (c == null)
+			throw new IOException("Unexpected SSH_MSG_CHANNEL_SUCCESS message for non-existent channel " + id);
+
+		synchronized (c)
+		{
+			c.successCounter++;
+			c.notifyAll();
+		}
+
+		if (log.isEnabled())
+			log.log(80, "Got SSH_MSG_CHANNEL_SUCCESS (channel " + id + ")");
+	}
+
+	public void msgChannelFailure(byte[] msg, int msglen) throws IOException
+	{
+		if (msglen != 5)
+			throw new IOException("SSH_MSG_CHANNEL_FAILURE message has wrong size (" + msglen + ")");
+
+		int id = ((msg[1] & 0xff) << 24) | ((msg[2] & 0xff) << 16) | ((msg[3] & 0xff) << 8) | (msg[4] & 0xff);
+
+		Channel c = getChannel(id);
+
+		if (c == null)
+			throw new IOException("Unexpected SSH_MSG_CHANNEL_FAILURE message for non-existent channel " + id);
+
+		synchronized (c)
+		{
+			c.failedCounter++;
+			c.notifyAll();
+		}
+
+		if (log.isEnabled())
+			log.log(50, "Got SSH_MSG_CHANNEL_FAILURE (channel " + id + ")");
+	}
+
+	public void msgChannelOpenConfirmation(byte[] msg, int msglen) throws IOException
+	{
+		PacketChannelOpenConfirmation sm = new PacketChannelOpenConfirmation(msg, 0, msglen);
+
+		Channel c = getChannel(sm.recipientChannelID);
+
+		if (c == null)
+			throw new IOException("Unexpected SSH_MSG_CHANNEL_OPEN_CONFIRMATION message for non-existent channel "
+					+ sm.recipientChannelID);
+
+		synchronized (c)
+		{
+			if (c.state != Channel.STATE_OPENING)
+				throw new IOException("Unexpected SSH_MSG_CHANNEL_OPEN_CONFIRMATION message for channel "
+						+ sm.recipientChannelID);
+
+			c.remoteID = sm.senderChannelID;
+			c.remoteWindow = sm.initialWindowSize & 0xFFFFffffL; /* convert UINT32 to long */
+			c.remoteMaxPacketSize = sm.maxPacketSize;
+			c.state = Channel.STATE_OPEN;
+			c.notifyAll();
+		}
+
+		if (log.isEnabled())
+			log.log(50, "Got SSH_MSG_CHANNEL_OPEN_CONFIRMATION (channel " + sm.recipientChannelID + " / remote: "
+					+ sm.senderChannelID + ")");
+	}
+
+	public void msgChannelOpenFailure(byte[] msg, int msglen) throws IOException
+	{
+		if (msglen < 5)
+			throw new IOException("SSH_MSG_CHANNEL_OPEN_FAILURE message has wrong size (" + msglen + ")");
+
+		TypesReader tr = new TypesReader(msg, 0, msglen);
+
+		tr.readByte(); // skip packet type
+		int id = tr.readUINT32(); /* sender channel */
+
+		Channel c = getChannel(id);
+
+		if (c == null)
+			throw new IOException("Unexpected SSH_MSG_CHANNEL_OPEN_FAILURE message for non-existent channel " + id);
+
+		int reasonCode = tr.readUINT32();
+		String description = tr.readString("UTF-8");
+
+		String reasonCodeSymbolicName = null;
+
+		switch (reasonCode)
+		{
+		case 1:
+			reasonCodeSymbolicName = "SSH_OPEN_ADMINISTRATIVELY_PROHIBITED";
+			break;
+		case 2:
+			reasonCodeSymbolicName = "SSH_OPEN_CONNECT_FAILED";
+			break;
+		case 3:
+			reasonCodeSymbolicName = "SSH_OPEN_UNKNOWN_CHANNEL_TYPE";
+			break;
+		case 4:
+			reasonCodeSymbolicName = "SSH_OPEN_RESOURCE_SHORTAGE";
+			break;
+		default:
+			reasonCodeSymbolicName = "UNKNOWN REASON CODE (" + reasonCode + ")";
+		}
+
+		StringBuffer descriptionBuffer = new StringBuffer();
+		descriptionBuffer.append(description);
+
+		for (int i = 0; i < descriptionBuffer.length(); i++)
+		{
+			char cc = descriptionBuffer.charAt(i);
+
+			if ((cc >= 32) && (cc <= 126))
+				continue;
+			descriptionBuffer.setCharAt(i, '\uFFFD');
+		}
+
+		synchronized (c)
+		{
+            c.eof();
+			c.state = Channel.STATE_CLOSED;
+			c.setReasonClosed("The server refused to open the channel (" + reasonCodeSymbolicName + ", '"
+					+ descriptionBuffer.toString() + "')");
+			c.notifyAll();
+		}
+
+		if (log.isEnabled())
+			log.log(50, "Got SSH_MSG_CHANNEL_OPEN_FAILURE (channel " + id + ")");
+	}
+
+	public void msgGlobalRequest(byte[] msg, int msglen) throws IOException
+	{
+		/* Currently we do not support any kind of global request */
+
+		TypesReader tr = new TypesReader(msg, 0, msglen);
+
+		tr.readByte(); // skip packet type
+		String requestName = tr.readString();
+		boolean wantReply = tr.readBoolean();
+
+		if (wantReply)
+		{
+			byte[] reply_failure = new byte[1];
+			reply_failure[0] = Packets.SSH_MSG_REQUEST_FAILURE;
+
+			tm.sendAsynchronousMessage(reply_failure);
+		}
+
+		/* We do not clean up the requestName String - that is OK for debug */
+
+		if (log.isEnabled())
+			log.log(80, "Got SSH_MSG_GLOBAL_REQUEST (" + requestName + ")");
+	}
+
+	public void msgGlobalSuccess() throws IOException
+	{
+		synchronized (channels)
+		{
+			globalSuccessCounter++;
+			channels.notifyAll();
+		}
+
+		if (log.isEnabled())
+			log.log(80, "Got SSH_MSG_REQUEST_SUCCESS");
+	}
+
+	public void msgGlobalFailure() throws IOException
+	{
+		synchronized (channels)
+		{
+			globalFailedCounter++;
+			channels.notifyAll();
+		}
+
+		if (log.isEnabled())
+			log.log(80, "Got SSH_MSG_REQUEST_FAILURE");
+	}
+
+	public void handleMessage(byte[] msg, int msglen) throws IOException
+	{
+		if (msg == null)
+		{
+			if (log.isEnabled())
+				log.log(50, "HandleMessage: got shutdown");
+
+			synchronized (listenerThreads)
+			{
+				for (int i = 0; i < listenerThreads.size(); i++)
+				{
+					IChannelWorkerThread lat = (IChannelWorkerThread) listenerThreads.elementAt(i);
+					lat.stopWorking();
+				}
+				listenerThreadsAllowed = false;
+			}
+
+			synchronized (channels)
+			{
+				shutdown = true;
+
+				for (int i = 0; i < channels.size(); i++)
+				{
+					Channel c = (Channel) channels.elementAt(i);
+					synchronized (c)
+					{
+                        c.eof();
+						c.state = Channel.STATE_CLOSED;
+						c.setReasonClosed("The connection is being shutdown");
+						c.closeMessageRecv = true; /*
+																															 * You never know, perhaps
+																															 * we are waiting for a
+																															 * pending close message
+																															 * from the server...
+																															 */
+						c.notifyAll();
+					}
+				}
+				/* Works with J2ME */
+				channels.setSize(0);
+				channels.trimToSize();
+				channels.notifyAll(); /* Notify global response waiters */
+				return;
+			}
+		}
+
+		switch (msg[0])
+		{
+		case Packets.SSH_MSG_CHANNEL_OPEN_CONFIRMATION:
+			msgChannelOpenConfirmation(msg, msglen);
+			break;
+		case Packets.SSH_MSG_CHANNEL_WINDOW_ADJUST:
+			msgChannelWindowAdjust(msg, msglen);
+			break;
+		case Packets.SSH_MSG_CHANNEL_DATA:
+			msgChannelData(msg, msglen);
+			break;
+		case Packets.SSH_MSG_CHANNEL_EXTENDED_DATA:
+			msgChannelExtendedData(msg, msglen);
+			break;
+		case Packets.SSH_MSG_CHANNEL_REQUEST:
+			msgChannelRequest(msg, msglen);
+			break;
+		case Packets.SSH_MSG_CHANNEL_EOF:
+			msgChannelEOF(msg, msglen);
+			break;
+		case Packets.SSH_MSG_CHANNEL_OPEN:
+			msgChannelOpen(msg, msglen);
+			break;
+		case Packets.SSH_MSG_CHANNEL_CLOSE:
+			msgChannelClose(msg, msglen);
+			break;
+		case Packets.SSH_MSG_CHANNEL_SUCCESS:
+			msgChannelSuccess(msg, msglen);
+			break;
+		case Packets.SSH_MSG_CHANNEL_FAILURE:
+			msgChannelFailure(msg, msglen);
+			break;
+		case Packets.SSH_MSG_CHANNEL_OPEN_FAILURE:
+			msgChannelOpenFailure(msg, msglen);
+			break;
+		case Packets.SSH_MSG_GLOBAL_REQUEST:
+			msgGlobalRequest(msg, msglen);
+			break;
+		case Packets.SSH_MSG_REQUEST_SUCCESS:
+			msgGlobalSuccess();
+			break;
+		case Packets.SSH_MSG_REQUEST_FAILURE:
+			msgGlobalFailure();
+			break;
+		default:
+			throw new IOException("Cannot handle unknown channel message " + (msg[0] & 0xff));
+		}
+	}
+}