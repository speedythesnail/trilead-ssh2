<<<<<<< HEAD
package com.trilead.ssh2;

import java.io.CharArrayWriter;
import java.io.File;
import java.io.FileReader;
import java.io.IOException;
import java.io.OutputStream;
import java.io.InputStream;
import java.net.InetSocketAddress;
import java.net.SocketTimeoutException;
import java.security.SecureRandom;
import java.util.Vector;

=======

package com.trilead.ssh2;

import com.trilead.ssh2.auth.AgentProxy;
>>>>>>> 5e98aad9
import com.trilead.ssh2.auth.AuthenticationManager;
import com.trilead.ssh2.channel.ChannelManager;
import com.trilead.ssh2.crypto.CryptoWishList;
import com.trilead.ssh2.crypto.cipher.BlockCipherFactory;
import com.trilead.ssh2.crypto.digest.MAC;
import com.trilead.ssh2.log.Logger;
import com.trilead.ssh2.packets.PacketIgnore;
import com.trilead.ssh2.transport.ClientServerHello;
import com.trilead.ssh2.transport.KexManager;
import com.trilead.ssh2.transport.TransportManager;
import com.trilead.ssh2.util.TimeoutService;
import com.trilead.ssh2.util.TimeoutService.TimeoutToken;

<<<<<<< HEAD
=======
import java.io.CharArrayWriter;
import java.io.File;
import java.io.FileReader;
import java.io.IOException;
import java.net.InetSocketAddress;
import java.net.SocketTimeoutException;
import java.security.SecureRandom;
import java.util.Vector;

>>>>>>> 5e98aad9
/**
 * A <code>Connection</code> is used to establish an encrypted TCP/IP
 * connection to a SSH-2 server.
 * <p>
 * Typically, one
 * <ol>
 * <li>creates a {@link #Connection(String) Connection} object.</li>
 * <li>calls the {@link #connect() connect()} method.</li>
 * <li>calls some of the authentication methods (e.g.,
 * {@link #authenticateWithPublicKey(String, File, String) authenticateWithPublicKey()}).</li>
 * <li>calls one or several times the {@link #openSession() openSession()}
 * method.</li>
 * <li>finally, one must close the connection and release resources with the
 * {@link #close() close()} method.</li>
 * </ol>
 * 
 * @author Christian Plattner, plattner@trilead.com
 * @version $Id: Connection.java,v 1.3 2008/04/01 12:38:09 cplattne Exp $
 */

public class Connection
{
	/**
	 * The identifier presented to the SSH-2 server.
	 */
	public final static String identification = "TrileadSSH2Java_213";

	/**
	 * Will be used to generate all random data needed for the current
	 * connection. Note: SecureRandom.nextBytes() is thread safe.
	 */
	private SecureRandom generator;

	/**
	 * Unless you know what you are doing, you will never need this.
	 * 
	 * @return The list of supported cipher algorithms by this implementation.
	 */
	public static synchronized String[] getAvailableCiphers()
	{
		return BlockCipherFactory.getDefaultCipherList();
	}

	/**
	 * Unless you know what you are doing, you will never need this.
	 * 
	 * @return The list of supported MAC algorthims by this implementation.
	 */
	public static synchronized String[] getAvailableMACs()
	{
		return MAC.getMacList();
	}

	/**
	 * Unless you know what you are doing, you will never need this.
	 * 
	 * @return The list of supported server host key algorthims by this
	 *         implementation.
	 */
	public static synchronized String[] getAvailableServerHostKeyAlgorithms()
	{
		return KexManager.getDefaultServerHostkeyAlgorithmList();
	}

	private AuthenticationManager am;

	private boolean authenticated = false;
	private ChannelManager cm;

	private CryptoWishList cryptoWishList = new CryptoWishList();

	private DHGexParameters dhgexpara = new DHGexParameters();

	private final String hostname;

	private final int port;

	private TransportManager tm;

	private boolean tcpNoDelay = false;

	private ProxyData proxyData = null;

	private Vector connectionMonitors = new Vector();

	/**
	 * Prepares a fresh <code>Connection</code> object which can then be used
	 * to establish a connection to the specified SSH-2 server.
	 * <p>
	 * Same as {@link #Connection(String, int) Connection(hostname, 22)}.
	 * 
	 * @param hostname
	 *            the hostname of the SSH-2 server.
	 */
	public Connection(String hostname)
	{
		this(hostname, 22);
	}

	/**
	 * Prepares a fresh <code>Connection</code> object which can then be used
	 * to establish a connection to the specified SSH-2 server.
	 * 
	 * @param hostname
	 *            the host where we later want to connect to.
	 * @param port
	 *            port on the server, normally 22.
	 */
	public Connection(String hostname, int port)
	{
		this.hostname = hostname;
		this.port = port;
	}

	/**
	 * After a successful connect, one has to authenticate oneself. This method
	 * is based on DSA (it uses DSA to sign a challenge sent by the server).
	 * <p>
	 * If the authentication phase is complete, <code>true</code> will be
	 * returned. If the server does not accept the request (or if further
	 * authentication steps are needed), <code>false</code> is returned and
	 * one can retry either by using this or any other authentication method
	 * (use the <code>getRemainingAuthMethods</code> method to get a list of
	 * the remaining possible methods).
	 * 
	 * @param user
	 *            A <code>String</code> holding the username.
	 * @param pem
	 *            A <code>String</code> containing the DSA private key of the
	 *            user in OpenSSH key format (PEM, you can't miss the
	 *            "-----BEGIN DSA PRIVATE KEY-----" tag). The string may contain
	 *            linefeeds.
	 * @param password
	 *            If the PEM string is 3DES encrypted ("DES-EDE3-CBC"), then you
	 *            must specify the password. Otherwise, this argument will be
	 *            ignored and can be set to <code>null</code>.
	 * 
	 * @return whether the connection is now authenticated.
	 * @throws IOException
	 * 
	 * @deprecated You should use one of the
	 *             {@link #authenticateWithPublicKey(String, File, String) authenticateWithPublicKey()}
	 *             methods, this method is just a wrapper for it and will
	 *             disappear in future builds.
	 * 
	 */
	public synchronized boolean authenticateWithDSA(String user, String pem, String password) throws IOException
	{
		if (tm == null)
			throw new IllegalStateException("Connection is not established!");

		if (authenticated)
			throw new IllegalStateException("Connection is already authenticated!");

		if (am == null)
			am = new AuthenticationManager(tm);

		if (cm == null)
			cm = new ChannelManager(tm);

		if (user == null)
			throw new IllegalArgumentException("user argument is null");

		if (pem == null)
			throw new IllegalArgumentException("pem argument is null");

		authenticated = am.authenticatePublicKey(user, pem.toCharArray(), password, getOrCreateSecureRND());

		return authenticated;
	}

	/**
	 * A wrapper that calls
	 * {@link #authenticateWithKeyboardInteractive(String, String[], InteractiveCallback)
	 * authenticateWithKeyboardInteractivewith} a <code>null</code> submethod
	 * list.
	 * 
	 * @param user
	 *            A <code>String</code> holding the username.
	 * @param cb
	 *            An <code>InteractiveCallback</code> which will be used to
	 *            determine the responses to the questions asked by the server.
	 * @return whether the connection is now authenticated.
	 * @throws IOException
	 */
	public synchronized boolean authenticateWithKeyboardInteractive(String user, InteractiveCallback cb)
			throws IOException
	{
		return authenticateWithKeyboardInteractive(user, null, cb);
	}

<<<<<<< HEAD
=======
	public synchronized boolean authenticateWithAgent(String user, AgentProxy proxy) throws IOException {
		if (tm == null)
			throw new IllegalStateException("Connection is not established!");

		if (authenticated)
			throw new IllegalStateException("Connection is already authenticated!");

		if (am == null)
			am = new AuthenticationManager(tm);

		if (cm == null)
			cm = new ChannelManager(tm);

		if (user == null)
			throw new IllegalArgumentException("user argument is null");

		authenticated = am.authenticatePublicKey(user, proxy);

		return authenticated;
	}

>>>>>>> 5e98aad9
	/**
	 * After a successful connect, one has to authenticate oneself. This method
	 * is based on "keyboard-interactive", specified in
	 * draft-ietf-secsh-auth-kbdinteract-XX. Basically, you have to define a
	 * callback object which will be feeded with challenges generated by the
	 * server. Answers are then sent back to the server. It is possible that the
	 * callback will be called several times during the invocation of this
	 * method (e.g., if the server replies to the callback's answer(s) with
	 * another challenge...)
	 * <p>
	 * If the authentication phase is complete, <code>true</code> will be
	 * returned. If the server does not accept the request (or if further
	 * authentication steps are needed), <code>false</code> is returned and
	 * one can retry either by using this or any other authentication method
	 * (use the <code>getRemainingAuthMethods</code> method to get a list of
	 * the remaining possible methods).
	 * <p>
	 * Note: some SSH servers advertise "keyboard-interactive", however, any
	 * interactive request will be denied (without having sent any challenge to
	 * the client).
	 * 
	 * @param user
	 *            A <code>String</code> holding the username.
	 * @param submethods
	 *            An array of submethod names, see
	 *            draft-ietf-secsh-auth-kbdinteract-XX. May be <code>null</code>
	 *            to indicate an empty list.
	 * @param cb
	 *            An <code>InteractiveCallback</code> which will be used to
	 *            determine the responses to the questions asked by the server.
	 * 
	 * @return whether the connection is now authenticated.
	 * @throws IOException
	 */
	public synchronized boolean authenticateWithKeyboardInteractive(String user, String[] submethods,
			InteractiveCallback cb) throws IOException
	{
		if (cb == null)
			throw new IllegalArgumentException("Callback may not ne NULL!");

		if (tm == null)
			throw new IllegalStateException("Connection is not established!");

		if (authenticated)
			throw new IllegalStateException("Connection is already authenticated!");

		if (am == null)
			am = new AuthenticationManager(tm);

		if (cm == null)
			cm = new ChannelManager(tm);

		if (user == null)
			throw new IllegalArgumentException("user argument is null");

		authenticated = am.authenticateInteractive(user, submethods, cb);

		return authenticated;
	}

	/**
	 * After a successful connect, one has to authenticate oneself. This method
	 * sends username and password to the server.
	 * <p>
	 * If the authentication phase is complete, <code>true</code> will be
	 * returned. If the server does not accept the request (or if further
	 * authentication steps are needed), <code>false</code> is returned and
	 * one can retry either by using this or any other authentication method
	 * (use the <code>getRemainingAuthMethods</code> method to get a list of
	 * the remaining possible methods).
	 * <p>
	 * Note: if this method fails, then please double-check that it is actually
	 * offered by the server (use
	 * {@link #getRemainingAuthMethods(String) getRemainingAuthMethods()}.
	 * <p>
	 * Often, password authentication is disabled, but users are not aware of
	 * it. Many servers only offer "publickey" and "keyboard-interactive".
	 * However, even though "keyboard-interactive" *feels* like password
	 * authentication (e.g., when using the putty or openssh clients) it is
	 * *not* the same mechanism.
	 * 
	 * @param user
	 * @param password
	 * @return if the connection is now authenticated.
	 * @throws IOException
	 */
	public synchronized boolean authenticateWithPassword(String user, String password) throws IOException
	{
		if (tm == null)
			throw new IllegalStateException("Connection is not established!");

		if (authenticated)
			throw new IllegalStateException("Connection is already authenticated!");

		if (am == null)
			am = new AuthenticationManager(tm);

		if (cm == null)
			cm = new ChannelManager(tm);

		if (user == null)
			throw new IllegalArgumentException("user argument is null");

		if (password == null)
			throw new IllegalArgumentException("password argument is null");

		authenticated = am.authenticatePassword(user, password);

		return authenticated;
	}

	/**
	 * After a successful connect, one has to authenticate oneself. This method
	 * can be used to explicitly use the special "none" authentication method
	 * (where only a username has to be specified).
	 * <p>
	 * Note 1: The "none" method may always be tried by clients, however as by
	 * the specs, the server will not explicitly announce it. In other words,
	 * the "none" token will never show up in the list returned by
	 * {@link #getRemainingAuthMethods(String)}.
	 * <p>
	 * Note 2: no matter which one of the authenticateWithXXX() methods you
	 * call, the library will always issue exactly one initial "none"
	 * authentication request to retrieve the initially allowed list of
	 * authentication methods by the server. Please read RFC 4252 for the
	 * details.
	 * <p>
	 * If the authentication phase is complete, <code>true</code> will be
	 * returned. If further authentication steps are needed, <code>false</code>
	 * is returned and one can retry by any other authentication method (use the
	 * <code>getRemainingAuthMethods</code> method to get a list of the
	 * remaining possible methods).
	 * 
	 * @param user
	 * @return if the connection is now authenticated.
	 * @throws IOException
	 */
	public synchronized boolean authenticateWithNone(String user) throws IOException
	{
		if (tm == null)
			throw new IllegalStateException("Connection is not established!");

		if (authenticated)
			throw new IllegalStateException("Connection is already authenticated!");

		if (am == null)
			am = new AuthenticationManager(tm);

		if (cm == null)
			cm = new ChannelManager(tm);

		if (user == null)
			throw new IllegalArgumentException("user argument is null");

		/* Trigger the sending of the PacketUserauthRequestNone packet */
		/* (if not already done) */

		authenticated = am.authenticateNone(user);

		return authenticated;
	}

	/**
	 * After a successful connect, one has to authenticate oneself. The
	 * authentication method "publickey" works by signing a challenge sent by
	 * the server. The signature is either DSA or RSA based - it just depends on
	 * the type of private key you specify, either a DSA or RSA private key in
	 * PEM format. And yes, this is may seem to be a little confusing, the
	 * method is called "publickey" in the SSH-2 protocol specification, however
	 * since we need to generate a signature, you actually have to supply a
	 * private key =).
	 * <p>
	 * The private key contained in the PEM file may also be encrypted
	 * ("Proc-Type: 4,ENCRYPTED"). The library supports DES-CBC and DES-EDE3-CBC
	 * encryption, as well as the more exotic PEM encrpytions AES-128-CBC,
	 * AES-192-CBC and AES-256-CBC.
	 * <p>
	 * If the authentication phase is complete, <code>true</code> will be
	 * returned. If the server does not accept the request (or if further
	 * authentication steps are needed), <code>false</code> is returned and
	 * one can retry either by using this or any other authentication method
	 * (use the <code>getRemainingAuthMethods</code> method to get a list of
	 * the remaining possible methods).
	 * <p>
	 * NOTE PUTTY USERS: Event though your key file may start with
	 * "-----BEGIN..." it is not in the expected format. You have to convert it
	 * to the OpenSSH key format by using the "puttygen" tool (can be downloaded
	 * from the Putty website). Simply load your key and then use the
	 * "Conversions/Export OpenSSH key" functionality to get a proper PEM file.
	 * 
	 * @param user
	 *            A <code>String</code> holding the username.
	 * @param pemPrivateKey
	 *            A <code>char[]</code> containing a DSA or RSA private key of
	 *            the user in OpenSSH key format (PEM, you can't miss the
	 *            "-----BEGIN DSA PRIVATE KEY-----" or "-----BEGIN RSA PRIVATE
	 *            KEY-----" tag). The char array may contain
	 *            linebreaks/linefeeds.
	 * @param password
	 *            If the PEM structure is encrypted ("Proc-Type: 4,ENCRYPTED")
	 *            then you must specify a password. Otherwise, this argument
	 *            will be ignored and can be set to <code>null</code>.
	 * 
	 * @return whether the connection is now authenticated.
	 * @throws IOException
	 */
	public synchronized boolean authenticateWithPublicKey(String user, char[] pemPrivateKey, String password)
			throws IOException
	{
		if (tm == null)
			throw new IllegalStateException("Connection is not established!");

		if (authenticated)
			throw new IllegalStateException("Connection is already authenticated!");

		if (am == null)
			am = new AuthenticationManager(tm);

		if (cm == null)
			cm = new ChannelManager(tm);

		if (user == null)
			throw new IllegalArgumentException("user argument is null");

		if (pemPrivateKey == null)
			throw new IllegalArgumentException("pemPrivateKey argument is null");

		authenticated = am.authenticatePublicKey(user, pemPrivateKey, password, getOrCreateSecureRND());

		return authenticated;
	}

	/**
	 * A convenience wrapper function which reads in a private key (PEM format,
	 * either DSA or RSA) and then calls
	 * <code>authenticateWithPublicKey(String, char[], String)</code>.
	 * <p>
	 * NOTE PUTTY USERS: Event though your key file may start with
	 * "-----BEGIN..." it is not in the expected format. You have to convert it
	 * to the OpenSSH key format by using the "puttygen" tool (can be downloaded
	 * from the Putty website). Simply load your key and then use the
	 * "Conversions/Export OpenSSH key" functionality to get a proper PEM file.
	 * 
	 * @param user
	 *            A <code>String</code> holding the username.
	 * @param pemFile
	 *            A <code>File</code> object pointing to a file containing a
	 *            DSA or RSA private key of the user in OpenSSH key format (PEM,
	 *            you can't miss the "-----BEGIN DSA PRIVATE KEY-----" or
	 *            "-----BEGIN RSA PRIVATE KEY-----" tag).
	 * @param password
	 *            If the PEM file is encrypted then you must specify the
	 *            password. Otherwise, this argument will be ignored and can be
	 *            set to <code>null</code>.
	 * 
	 * @return whether the connection is now authenticated.
	 * @throws IOException
	 */
	public synchronized boolean authenticateWithPublicKey(String user, File pemFile, String password)
			throws IOException
	{
		if (pemFile == null)
			throw new IllegalArgumentException("pemFile argument is null");

		char[] buff = new char[256];

		CharArrayWriter cw = new CharArrayWriter();

		FileReader fr = new FileReader(pemFile);

		while (true)
		{
			int len = fr.read(buff);
			if (len < 0)
				break;
			cw.write(buff, 0, len);
		}

		fr.close();

		return authenticateWithPublicKey(user, cw.toCharArray(), password);
	}

	/**
	 * Add a {@link ConnectionMonitor} to this connection. Can be invoked at any
	 * time, but it is best to add connection monitors before invoking
	 * <code>connect()</code> to avoid glitches (e.g., you add a connection
	 * monitor after a successful connect(), but the connection has died in the
	 * mean time. Then, your connection monitor won't be notified.)
	 * <p>
	 * You can add as many monitors as you like.
	 * 
	 * @see ConnectionMonitor
	 * 
	 * @param cmon
	 *            An object implementing the <code>ConnectionMonitor</code>
	 *            interface.
	 */
	public synchronized void addConnectionMonitor(ConnectionMonitor cmon)
	{
		if (cmon == null)
			throw new IllegalArgumentException("cmon argument is null");

		connectionMonitors.addElement(cmon);

		if (tm != null)
			tm.setConnectionMonitors(connectionMonitors);
	}

	/**
	 * Close the connection to the SSH-2 server. All assigned sessions will be
	 * closed, too. Can be called at any time. Don't forget to call this once
	 * you don't need a connection anymore - otherwise the receiver thread may
	 * run forever.
	 */
	public synchronized void close()
	{
		Throwable t = new Throwable("Closed due to user request.");
		close(t, false);
	}

	private void close(Throwable t, boolean hard)
	{
		if (cm != null)
			cm.closeAllChannels();

		if (tm != null)
		{
			tm.close(t, hard == false);
			tm = null;
		}
		am = null;
		cm = null;
		authenticated = false;
	}

	/**
	 * Same as
	 * {@link #connect(ServerHostKeyVerifier, int, int) connect(null, 0, 0)}.
	 * 
	 * @return see comments for the
	 *         {@link #connect(ServerHostKeyVerifier, int, int) connect(ServerHostKeyVerifier, int, int)}
	 *         method.
	 * @throws IOException
	 */
	public synchronized ConnectionInfo connect() throws IOException
	{
		return connect(null, 0, 0);
	}

	/**
	 * Same as
	 * {@link #connect(ServerHostKeyVerifier, int, int) connect(verifier, 0, 0)}.
	 * 
	 * @return see comments for the
	 *         {@link #connect(ServerHostKeyVerifier, int, int) connect(ServerHostKeyVerifier, int, int)}
	 *         method.
	 * @throws IOException
	 */
	public synchronized ConnectionInfo connect(ServerHostKeyVerifier verifier) throws IOException
	{
		return connect(verifier, 0, 0);
	}

	/**
	 * Connect to the SSH-2 server and, as soon as the server has presented its
	 * host key, use the
	 * {@link ServerHostKeyVerifier#verifyServerHostKey(String, int, String,
	 * byte[]) ServerHostKeyVerifier.verifyServerHostKey()} method of the
	 * <code>verifier</code> to ask for permission to proceed. If
	 * <code>verifier</code> is <code>null</code>, then any host key will
	 * be accepted - this is NOT recommended, since it makes man-in-the-middle
	 * attackes VERY easy (somebody could put a proxy SSH server between you and
	 * the real server).
	 * <p>
	 * Note: The verifier will be called before doing any crypto calculations
	 * (i.e., diffie-hellman). Therefore, if you don't like the presented host
	 * key then no CPU cycles are wasted (and the evil server has less
	 * information about us).
	 * <p>
	 * However, it is still possible that the server presented a fake host key:
	 * the server cheated (typically a sign for a man-in-the-middle attack) and
	 * is not able to generate a signature that matches its host key. Don't
	 * worry, the library will detect such a scenario later when checking the
	 * signature (the signature cannot be checked before having completed the
	 * diffie-hellman exchange).
	 * <p>
	 * Note 2: The {@link ServerHostKeyVerifier#verifyServerHostKey(String, int,
	 * String, byte[]) ServerHostKeyVerifier.verifyServerHostKey()} method will
	 * *NOT* be called from the current thread, the call is being made from a
	 * background thread (there is a background dispatcher thread for every
	 * established connection).
	 * <p>
	 * Note 3: This method will block as long as the key exchange of the
	 * underlying connection has not been completed (and you have not specified
	 * any timeouts).
	 * <p>
	 * Note 4: If you want to re-use a connection object that was successfully
	 * connected, then you must call the {@link #close()} method before invoking
	 * <code>connect()</code> again.
	 * 
	 * @param verifier
	 *            An object that implements the {@link ServerHostKeyVerifier}
	 *            interface. Pass <code>null</code> to accept any server host
	 *            key - NOT recommended.
	 * 
	 * @param connectTimeout
	 *            Connect the underlying TCP socket to the server with the given
	 *            timeout value (non-negative, in milliseconds). Zero means no
	 *            timeout. If a proxy is being used (see
	 *            {@link #setProxyData(ProxyData)}), then this timeout is used
	 *            for the connection establishment to the proxy.
	 * 
	 * @param kexTimeout
	 *            Timeout for complete connection establishment (non-negative,
	 *            in milliseconds). Zero means no timeout. The timeout counts
	 *            from the moment you invoke the connect() method and is
	 *            cancelled as soon as the first key-exchange round has
	 *            finished. It is possible that the timeout event will be fired
	 *            during the invocation of the <code>verifier</code> callback,
	 *            but it will only have an effect after the
	 *            <code>verifier</code> returns.
	 * 
	 * @return A {@link ConnectionInfo} object containing the details of the
	 *         established connection.
	 * 
	 * @throws IOException
	 *             If any problem occurs, e.g., the server's host key is not
	 *             accepted by the <code>verifier</code> or there is problem
	 *             during the initial crypto setup (e.g., the signature sent by
	 *             the server is wrong).
	 *             <p>
	 *             In case of a timeout (either connectTimeout or kexTimeout) a
	 *             SocketTimeoutException is thrown.
	 *             <p>
	 *             An exception may also be thrown if the connection was already
	 *             successfully connected (no matter if the connection broke in
	 *             the mean time) and you invoke <code>connect()</code> again
	 *             without having called {@link #close()} first.
	 *             <p>
	 *             If a HTTP proxy is being used and the proxy refuses the
	 *             connection, then a {@link HTTPProxyException} may be thrown,
	 *             which contains the details returned by the proxy. If the
	 *             proxy is buggy and does not return a proper HTTP response,
	 *             then a normal IOException is thrown instead.
	 */
<<<<<<< HEAD
	public synchronized ConnectionInfo connect(ServerHostKeyVerifier verifier, int connectTimeout, int kexTimeout)
			throws IOException
	{
=======
	public synchronized ConnectionInfo connect(ServerHostKeyVerifier verifier, int connectTimeout, int kexTimeout) throws IOException {
			return connect(verifier, connectTimeout, 0, kexTimeout);
    }

    public synchronized ConnectionInfo connect(ServerHostKeyVerifier verifier, int connectTimeout, int readTimeout, int kexTimeout)
		            throws IOException {
>>>>>>> 5e98aad9
		final class TimeoutState
		{
			boolean isCancelled = false;
			boolean timeoutSocketClosed = false;
		}

		if (tm != null)
			throw new IOException("Connection to " + hostname + " is already in connected state!");

		if (connectTimeout < 0)
			throw new IllegalArgumentException("connectTimeout must be non-negative!");

		if (kexTimeout < 0)
			throw new IllegalArgumentException("kexTimeout must be non-negative!");

		final TimeoutState state = new TimeoutState();

		tm = new TransportManager(hostname, port);
<<<<<<< HEAD

=======
		
>>>>>>> 5e98aad9
		tm.setConnectionMonitors(connectionMonitors);

		/*
		 * Make sure that the runnable below will observe the new value of "tm"
		 * and "state" (the runnable will be executed in a different thread,
		 * which may be already running, that is why we need a memory barrier
		 * here). See also the comment in Channel.java if you are interested in
		 * the details.
		 * 
		 * OKOK, this is paranoid since adding the runnable to the todo list of
		 * the TimeoutService will ensure that all writes have been flushed
		 * before the Runnable reads anything (there is a synchronized block in
		 * TimeoutService.addTimeoutHandler).
		 */

		synchronized (tm)
		{
			/* We could actually synchronize on anything. */
		}

		try
		{
			TimeoutToken token = null;

			if (kexTimeout > 0)
			{
				final Runnable timeoutHandler = new Runnable()
				{
					public void run()
					{
						synchronized (state)
						{
							if (state.isCancelled)
								return;
							state.timeoutSocketClosed = true;
							tm.close(new SocketTimeoutException("The connect timeout expired"), false);
						}
					}
				};

				long timeoutHorizont = System.currentTimeMillis() + kexTimeout;

				token = TimeoutService.addTimeoutHandler(timeoutHorizont, timeoutHandler);
			}

			try
			{
<<<<<<< HEAD
				tm.initialize(cryptoWishList, verifier, dhgexpara, connectTimeout, getOrCreateSecureRND(), proxyData);
=======
				tm.initialize(cryptoWishList, verifier, dhgexpara, connectTimeout, readTimeout, getOrCreateSecureRND(), proxyData);
>>>>>>> 5e98aad9
			}
			catch (SocketTimeoutException se)
			{
				throw (SocketTimeoutException) new SocketTimeoutException(
						"The connect() operation on the socket timed out.").initCause(se);
			}

			tm.setTcpNoDelay(tcpNoDelay);

			/* Wait until first KEX has finished */

			ConnectionInfo ci = tm.getConnectionInfo(1);

			/* Now try to cancel the timeout, if needed */

			if (token != null)
			{
				TimeoutService.cancelTimeoutHandler(token);

				/* Were we too late? */

				synchronized (state)
				{
					if (state.timeoutSocketClosed)
						throw new IOException("This exception will be replaced by the one below =)");
					/*
					 * Just in case the "cancelTimeoutHandler" invocation came
					 * just a little bit too late but the handler did not enter
					 * the semaphore yet - we can still stop it.
					 */
					state.isCancelled = true;
				}
			}

			return ci;
		}
		catch (SocketTimeoutException ste)
		{
			throw ste;
		}
		catch (IOException e1)
		{
			/* This will also invoke any registered connection monitors */
			close(new Throwable("There was a problem during connect."), false);

			synchronized (state)
			{
				/*
				 * Show a clean exception, not something like "the socket is
				 * closed!?!"
				 */
				if (state.timeoutSocketClosed)
					throw new SocketTimeoutException("The kexTimeout (" + kexTimeout + " ms) expired.");
			}

			/* Do not wrap a HTTPProxyException */
			if (e1 instanceof HTTPProxyException)
				throw e1;

			throw (IOException) new IOException("There was a problem while connecting to " + hostname + ":" + port)
					.initCause(e1);
		}
	}

	/**
	 * Creates a new {@link LocalPortForwarder}. A
	 * <code>LocalPortForwarder</code> forwards TCP/IP connections that arrive
	 * at a local port via the secure tunnel to another host (which may or may
	 * not be identical to the remote SSH-2 server).
	 * <p>
	 * This method must only be called after one has passed successfully the
	 * authentication step. There is no limit on the number of concurrent
	 * forwardings.
	 * 
	 * @param local_port
	 *            the local port the LocalPortForwarder shall bind to.
	 * @param host_to_connect
	 *            target address (IP or hostname)
	 * @param port_to_connect
	 *            target port
	 * @return A {@link LocalPortForwarder} object.
	 * @throws IOException
	 */
	public synchronized LocalPortForwarder createLocalPortForwarder(int local_port, String host_to_connect,
			int port_to_connect) throws IOException
	{
		if (tm == null)
			throw new IllegalStateException("Cannot forward ports, you need to establish a connection first.");

		if (!authenticated)
			throw new IllegalStateException("Cannot forward ports, connection is not authenticated.");

		return new LocalPortForwarder(cm, local_port, host_to_connect, port_to_connect);
	}

	/**
	 * Creates a new {@link LocalPortForwarder}. A
	 * <code>LocalPortForwarder</code> forwards TCP/IP connections that arrive
	 * at a local port via the secure tunnel to another host (which may or may
	 * not be identical to the remote SSH-2 server).
	 * <p>
	 * This method must only be called after one has passed successfully the
	 * authentication step. There is no limit on the number of concurrent
	 * forwardings.
	 * 
	 * @param addr
	 *            specifies the InetSocketAddress where the local socket shall
	 *            be bound to.
	 * @param host_to_connect
	 *            target address (IP or hostname)
	 * @param port_to_connect
	 *            target port
	 * @return A {@link LocalPortForwarder} object.
	 * @throws IOException
	 */
	public synchronized LocalPortForwarder createLocalPortForwarder(InetSocketAddress addr, String host_to_connect,
			int port_to_connect) throws IOException
	{
		if (tm == null)
			throw new IllegalStateException("Cannot forward ports, you need to establish a connection first.");

		if (!authenticated)
			throw new IllegalStateException("Cannot forward ports, connection is not authenticated.");

		return new LocalPortForwarder(cm, addr, host_to_connect, port_to_connect);
	}

	/**
	 * Creates a new {@link LocalStreamForwarder}. A
	 * <code>LocalStreamForwarder</code> manages an Input/Outputstream pair
	 * that is being forwarded via the secure tunnel into a TCP/IP connection to
	 * another host (which may or may not be identical to the remote SSH-2
	 * server).
	 * 
	 * @param host_to_connect
	 * @param port_to_connect
	 * @return A {@link LocalStreamForwarder} object.
	 * @throws IOException
	 */
	public synchronized LocalStreamForwarder createLocalStreamForwarder(String host_to_connect, int port_to_connect)
			throws IOException
	{
		if (tm == null)
			throw new IllegalStateException("Cannot forward, you need to establish a connection first.");

		if (!authenticated)
			throw new IllegalStateException("Cannot forward, connection is not authenticated.");

		return new LocalStreamForwarder(cm, host_to_connect, port_to_connect);
	}

	/**
	 * Create a very basic {@link SCPClient} that can be used to copy files
	 * from/to the SSH-2 server.
	 * <p>
	 * Works only after one has passed successfully the authentication step.
	 * There is no limit on the number of concurrent SCP clients.
	 * <p>
	 * Note: This factory method will probably disappear in the future.
	 * 
	 * @return A {@link SCPClient} object.
	 * @throws IOException
	 */
	public synchronized SCPClient createSCPClient() throws IOException
	{
		if (tm == null)
			throw new IllegalStateException("Cannot create SCP client, you need to establish a connection first.");

		if (!authenticated)
			throw new IllegalStateException("Cannot create SCP client, connection is not authenticated.");

		return new SCPClient(this);
	}

	/**
	 * Force an asynchronous key re-exchange (the call does not block). The
	 * latest values set for MAC, Cipher and DH group exchange parameters will
	 * be used. If a key exchange is currently in progress, then this method has
	 * the only effect that the so far specified parameters will be used for the
	 * next (server driven) key exchange.
	 * <p>
	 * Note: This implementation will never start a key exchange (other than the
	 * initial one) unless you or the SSH-2 server ask for it.
	 * 
	 * @throws IOException
	 *             In case of any failure behind the scenes.
	 */
	public synchronized void forceKeyExchange() throws IOException
	{
		if (tm == null)
			throw new IllegalStateException("You need to establish a connection first.");

		tm.forceKeyExchange(cryptoWishList, dhgexpara);
	}

	/**
	 * Returns the hostname that was passed to the constructor.
	 * 
	 * @return the hostname
	 */
	public synchronized String getHostname()
	{
		return hostname;
	}

	/**
	 * Returns the port that was passed to the constructor.
	 * 
	 * @return the TCP port
	 */
	public synchronized int getPort()
	{
		return port;
	}

	/**
	 * Returns a {@link ConnectionInfo} object containing the details of the
	 * connection. Can be called as soon as the connection has been established
	 * (successfully connected).
	 * 
	 * @return A {@link ConnectionInfo} object.
	 * @throws IOException
	 *             In case of any failure behind the scenes.
	 */
	public synchronized ConnectionInfo getConnectionInfo() throws IOException
	{
		if (tm == null)
			throw new IllegalStateException(
					"Cannot get details of connection, you need to establish a connection first.");
		return tm.getConnectionInfo(1);
	}
	
	public synchronized ClientServerHello getVersionInfo() throws IOException {
		if (tm == null)
			throw new IllegalStateException(
					"Cannot get details of connection, you need to establish a connection first.");
		return tm.getVersionInfo();
	}


	/**
	 * After a successful connect, one has to authenticate oneself. This method
	 * can be used to tell which authentication methods are supported by the
	 * server at a certain stage of the authentication process (for the given
	 * username).
	 * <p>
	 * Note 1: the username will only be used if no authentication step was done
	 * so far (it will be used to ask the server for a list of possible
	 * authentication methods by sending the initial "none" request). Otherwise,
	 * this method ignores the user name and returns a cached method list (which
	 * is based on the information contained in the last negative server
	 * response).
	 * <p>
	 * Note 2: the server may return method names that are not supported by this
	 * implementation.
	 * <p>
	 * After a successful authentication, this method must not be called
	 * anymore.
	 * 
	 * @param user
	 *            A <code>String</code> holding the username.
	 * 
	 * @return a (possibly emtpy) array holding authentication method names.
	 * @throws IOException
	 */
	public synchronized String[] getRemainingAuthMethods(String user) throws IOException
	{
		if (user == null)
			throw new IllegalArgumentException("user argument may not be NULL!");

		if (tm == null)
			throw new IllegalStateException("Connection is not established!");

		if (authenticated)
			throw new IllegalStateException("Connection is already authenticated!");

		if (am == null)
			am = new AuthenticationManager(tm);

		if (cm == null)
			cm = new ChannelManager(tm);

		return am.getRemainingMethods(user);
	}

	/**
	 * Determines if the authentication phase is complete. Can be called at any
	 * time.
	 * 
	 * @return <code>true</code> if no further authentication steps are
	 *         needed.
	 */
	public synchronized boolean isAuthenticationComplete()
	{
		return authenticated;
	}

	/**
	 * Returns true if there was at least one failed authentication request and
	 * the last failed authentication request was marked with "partial success"
	 * by the server. This is only needed in the rare case of SSH-2 server
	 * setups that cannot be satisfied with a single successful authentication
	 * request (i.e., multiple authentication steps are needed.)
	 * <p>
	 * If you are interested in the details, then have a look at RFC4252.
	 * 
	 * @return if the there was a failed authentication step and the last one
	 *         was marked as a "partial success".
	 */
	public synchronized boolean isAuthenticationPartialSuccess()
	{
		if (am == null)
			return false;

		return am.getPartialSuccess();
	}

	/**
	 * Checks if a specified authentication method is available. This method is
	 * actually just a wrapper for {@link #getRemainingAuthMethods(String)
	 * getRemainingAuthMethods()}.
	 * 
	 * @param user
	 *            A <code>String</code> holding the username.
	 * @param method
	 *            An authentication method name (e.g., "publickey", "password",
	 *            "keyboard-interactive") as specified by the SSH-2 standard.
	 * @return if the specified authentication method is currently available.
	 * @throws IOException
	 */
	public synchronized boolean isAuthMethodAvailable(String user, String method) throws IOException
	{
		if (method == null)
			throw new IllegalArgumentException("method argument may not be NULL!");

		String methods[] = getRemainingAuthMethods(user);

		for (int i = 0; i < methods.length; i++)
		{
			if (methods[i].compareTo(method) == 0)
				return true;
		}

		return false;
	}

	private final SecureRandom getOrCreateSecureRND()
	{
		if (generator == null)
			generator = new SecureRandom();

		return generator;
	}

	/**
	 * Open a new {@link Session} on this connection. Works only after one has
	 * passed successfully the authentication step. There is no limit on the
	 * number of concurrent sessions.
	 * 
	 * @return A {@link Session} object.
	 * @throws IOException
	 */
	public synchronized Session openSession() throws IOException
	{
		if (tm == null)
			throw new IllegalStateException("Cannot open session, you need to establish a connection first.");

		if (!authenticated)
			throw new IllegalStateException("Cannot open session, connection is not authenticated.");

		return new Session(cm, getOrCreateSecureRND());
	}

	/**
	 * Send an SSH_MSG_IGNORE packet. This method will generate a random data
	 * attribute (length between 0 (invlusive) and 16 (exclusive) bytes,
	 * contents are random bytes).
	 * <p>
	 * This method must only be called once the connection is established.
	 * 
	 * @throws IOException
	 */
	public synchronized void sendIgnorePacket() throws IOException
	{
		SecureRandom rnd = getOrCreateSecureRND();

		byte[] data = new byte[rnd.nextInt(16)];
		rnd.nextBytes(data);

		sendIgnorePacket(data);
	}

	/**
	 * Send an SSH_MSG_IGNORE packet with the given data attribute.
	 * <p>
	 * This method must only be called once the connection is established.
	 * 
	 * @throws IOException
	 */
	public synchronized void sendIgnorePacket(byte[] data) throws IOException
	{
		if (data == null)
			throw new IllegalArgumentException("data argument must not be null.");

		if (tm == null)
			throw new IllegalStateException(
					"Cannot send SSH_MSG_IGNORE packet, you need to establish a connection first.");

		PacketIgnore pi = new PacketIgnore();
		pi.setData(data);

		tm.sendMessage(pi.getPayload());
	}

	/**
	 * Removes duplicates from a String array, keeps only first occurence of
	 * each element. Does not destroy order of elements; can handle nulls. Uses
	 * a very efficient O(N^2) algorithm =)
	 * 
	 * @param list
	 *            a String array.
	 * @return a cleaned String array.
	 */
	private String[] removeDuplicates(String[] list)
	{
		if ((list == null) || (list.length < 2))
			return list;

		String[] list2 = new String[list.length];

		int count = 0;

		for (int i = 0; i < list.length; i++)
		{
			boolean duplicate = false;

			String element = list[i];

			for (int j = 0; j < count; j++)
			{
				if (((element == null) && (list2[j] == null)) || ((element != null) && (element.equals(list2[j]))))
				{
					duplicate = true;
					break;
				}
			}

			if (duplicate)
				continue;

			list2[count++] = list[i];
		}

		if (count == list2.length)
			return list2;

		String[] tmp = new String[count];
		System.arraycopy(list2, 0, tmp, 0, count);

		return tmp;
	}

	/**
	 * Unless you know what you are doing, you will never need this.
	 * 
	 * @param ciphers
	 */
	public synchronized void setClient2ServerCiphers(String[] ciphers)
	{
		if ((ciphers == null) || (ciphers.length == 0))
			throw new IllegalArgumentException();
		ciphers = removeDuplicates(ciphers);
		BlockCipherFactory.checkCipherList(ciphers);
		cryptoWishList.c2s_enc_algos = ciphers;
	}

	/**
	 * Unless you know what you are doing, you will never need this.
	 * 
	 * @param macs
	 */
	public synchronized void setClient2ServerMACs(String[] macs)
	{
		if ((macs == null) || (macs.length == 0))
			throw new IllegalArgumentException();
		macs = removeDuplicates(macs);
		MAC.checkMacList(macs);
		cryptoWishList.c2s_mac_algos = macs;
	}

	/**
	 * Sets the parameters for the diffie-hellman group exchange. Unless you
	 * know what you are doing, you will never need this. Default values are
	 * defined in the {@link DHGexParameters} class.
	 * 
	 * @param dgp
	 *            {@link DHGexParameters}, non null.
	 * 
	 */
	public synchronized void setDHGexParameters(DHGexParameters dgp)
	{
		if (dgp == null)
			throw new IllegalArgumentException();

		dhgexpara = dgp;
	}

	/**
	 * Unless you know what you are doing, you will never need this.
	 * 
	 * @param ciphers
	 */
	public synchronized void setServer2ClientCiphers(String[] ciphers)
	{
		if ((ciphers == null) || (ciphers.length == 0))
			throw new IllegalArgumentException();
		ciphers = removeDuplicates(ciphers);
		BlockCipherFactory.checkCipherList(ciphers);
		cryptoWishList.s2c_enc_algos = ciphers;
	}

	/**
	 * Unless you know what you are doing, you will never need this.
	 * 
	 * @param macs
	 */
	public synchronized void setServer2ClientMACs(String[] macs)
	{
		if ((macs == null) || (macs.length == 0))
			throw new IllegalArgumentException();

		macs = removeDuplicates(macs);
		MAC.checkMacList(macs);
		cryptoWishList.s2c_mac_algos = macs;
	}

	/**
	 * Define the set of allowed server host key algorithms to be used for the
	 * following key exchange operations.
	 * <p>
	 * Unless you know what you are doing, you will never need this.
	 * 
	 * @param algos
	 *            An array of allowed server host key algorithms. SSH-2 defines
	 *            <code>ssh-dss</code> and <code>ssh-rsa</code>. The
	 *            entries of the array must be ordered after preference, i.e.,
	 *            the entry at index 0 is the most preferred one. You must
	 *            specify at least one entry.
	 */
	public synchronized void setServerHostKeyAlgorithms(String[] algos)
	{
		if ((algos == null) || (algos.length == 0))
			throw new IllegalArgumentException();

		algos = removeDuplicates(algos);
		KexManager.checkServerHostkeyAlgorithmsList(algos);
		cryptoWishList.serverHostKeyAlgorithms = algos;
	}

	/**
	 * Enable/disable TCP_NODELAY (disable/enable Nagle's algorithm) on the
	 * underlying socket.
	 * <p>
	 * Can be called at any time. If the connection has not yet been established
	 * then the passed value will be stored and set after the socket has been
	 * set up. The default value that will be used is <code>false</code>.
	 * 
	 * @param enable
	 *            the argument passed to the <code>Socket.setTCPNoDelay()</code>
	 *            method.
	 * @throws IOException
	 */
	public synchronized void setTCPNoDelay(boolean enable) throws IOException
	{
		tcpNoDelay = enable;

		if (tm != null)
			tm.setTcpNoDelay(enable);
	}

	/**
	 * Used to tell the library that the connection shall be established through
	 * a proxy server. It only makes sense to call this method before calling
	 * the {@link #connect() connect()} method.
	 * <p>
	 * At the moment, only HTTP proxies are supported.
	 * <p>
	 * Note: This method can be called any number of times. The
	 * {@link #connect() connect()} method will use the value set in the last
	 * preceding invocation of this method.
	 * 
	 * @see HTTPProxyData
	 * 
	 * @param proxyData
	 *            Connection information about the proxy. If <code>null</code>,
	 *            then no proxy will be used (non surprisingly, this is also the
	 *            default).
	 */
	public synchronized void setProxyData(ProxyData proxyData)
	{
		this.proxyData = proxyData;
	}

	/**
	 * Request a remote port forwarding. If successful, then forwarded
	 * connections will be redirected to the given target address. You can
	 * cancle a requested remote port forwarding by calling
	 * {@link #cancelRemotePortForwarding(int) cancelRemotePortForwarding()}.
	 * <p>
	 * A call of this method will block until the peer either agreed or
	 * disagreed to your request-
	 * <p>
	 * Note 1: this method typically fails if you
	 * <ul>
	 * <li>pass a port number for which the used remote user has not enough
	 * permissions (i.e., port &lt; 1024)</li>
	 * <li>or pass a port number that is already in use on the remote server</li>
	 * <li>or if remote port forwarding is disabled on the server.</li>
	 * </ul>
	 * <p>
	 * Note 2: (from the openssh man page): By default, the listening socket on
	 * the server will be bound to the loopback interface only. This may be
	 * overriden by specifying a bind address. Specifying a remote bind address
	 * will only succeed if the server's <b>GatewayPorts</b> option is enabled
	 * (see sshd_config(5)).
	 * 
	 * @param bindAddress
	 *            address to bind to on the server:
	 *            <ul>
	 *            <li>"" means that connections are to be accepted on all
	 *            protocol families supported by the SSH implementation</li>
	 *            <li>"0.0.0.0" means to listen on all IPv4 addresses</li>
	 *            <li>"::" means to listen on all IPv6 addresses</li>
	 *            <li>"localhost" means to listen on all protocol families
	 *            supported by the SSH implementation on loopback addresses
	 *            only, [RFC3330] and RFC3513]</li>
	 *            <li>"127.0.0.1" and "::1" indicate listening on the loopback
	 *            interfaces for IPv4 and IPv6 respectively</li>
	 *            </ul>
	 * @param bindPort
	 *            port number to bind on the server (must be &gt; 0)
	 * @param targetAddress
	 *            the target address (IP or hostname)
	 * @param targetPort
	 *            the target port
	 * @throws IOException
	 */
	public synchronized void requestRemotePortForwarding(String bindAddress, int bindPort, String targetAddress,
			int targetPort) throws IOException
	{
		if (tm == null)
			throw new IllegalStateException("You need to establish a connection first.");

		if (!authenticated)
			throw new IllegalStateException("The connection is not authenticated.");

		if ((bindAddress == null) || (targetAddress == null) || (bindPort <= 0) || (targetPort <= 0))
			throw new IllegalArgumentException();

		cm.requestGlobalForward(bindAddress, bindPort, targetAddress, targetPort);
	}

	/**
	 * Cancel an earlier requested remote port forwarding. Currently active
	 * forwardings will not be affected (e.g., disrupted). Note that further
	 * connection forwarding requests may be received until this method has
	 * returned.
	 * 
	 * @param bindPort
	 *            the allocated port number on the server
	 * @throws IOException
	 *             if the remote side refuses the cancel request or another low
	 *             level error occurs (e.g., the underlying connection is
	 *             closed)
	 */
	public synchronized void cancelRemotePortForwarding(int bindPort) throws IOException
	{
		if (tm == null)
			throw new IllegalStateException("You need to establish a connection first.");

		if (!authenticated)
			throw new IllegalStateException("The connection is not authenticated.");

		cm.requestCancelGlobalForward(bindPort);
	}

	/**
	 * Provide your own instance of SecureRandom. Can be used, e.g., if you want
	 * to seed the used SecureRandom generator manually.
	 * <p>
	 * The SecureRandom instance is used during key exchanges, public key
	 * authentication, x11 cookie generation and the like.
	 * 
	 * @param rnd
	 *            a SecureRandom instance
	 */
	public synchronized void setSecureRandom(SecureRandom rnd)
	{
		if (rnd == null)
			throw new IllegalArgumentException();

		this.generator = rnd;
	}

	/**
	 * Enable/disable debug logging. <b>Only do this when requested by Trilead
	 * support.</b>
	 * <p>
	 * For speed reasons, some static variables used to check whether debugging
	 * is enabled are not protected with locks. In other words, if you
	 * dynamicaly enable/disable debug logging, then some threads may still use
	 * the old setting. To be on the safe side, enable debugging before doing
	 * the <code>connect()</code> call.
	 * 
	 * @param enable
	 *            on/off
	 * @param logger
	 *            a {@link DebugLogger DebugLogger} instance, <code>null</code>
	 *            means logging using the simple logger which logs all messages
	 *            to to stderr. Ignored if enabled is <code>false</code>
	 */
	public synchronized void enableDebugging(boolean enable, DebugLogger logger)
	{
		Logger.enabled = enable;

		if (enable == false)
		{
			Logger.logger = null;
		}
		else
		{
			if (logger == null)
			{
				logger = new DebugLogger()
				{

					public void log(int level, String className, String message)
					{
						long now = System.currentTimeMillis();
						System.err.println(now + " : " + className + ": " + message);
					}
				};
			}
		}
	}

	/**
	 * This method can be used to perform end-to-end connection testing. It
	 * sends a 'ping' message to the server and waits for the 'pong' from the
	 * server.
	 * <p>
	 * When this method throws an exception, then you can assume that the
	 * connection should be abandoned.
	 * <p>
	 * Note: Works only after one has passed successfully the authentication
	 * step.
	 * <p>
	 * Implementation details: this method sends a SSH_MSG_GLOBAL_REQUEST
	 * request ('trilead-ping') to the server and waits for the
	 * SSH_MSG_REQUEST_FAILURE reply packet from the server.
	 * 
	 * @throws IOException
	 *             in case of any problem
	 */
	public synchronized void ping() throws IOException
	{
		if (tm == null)
			throw new IllegalStateException("You need to establish a connection first.");

		if (!authenticated)
			throw new IllegalStateException("The connection is not authenticated.");

		cm.requestGlobalTrileadPing();
	}
<<<<<<< HEAD

    /**
     * Executes a process remotely and blocks until its completion.
     *
     * @param output
     *      The stdout/stderr will be sent to this stream.
     */
    public int exec(String command, OutputStream output) throws IOException, InterruptedException {
        Session session = openSession();
        try {
            session.execCommand(command);
            PumpThread t1 = new PumpThread(session.getStdout(), output);
            t1.start();
            PumpThread t2 = new PumpThread(session.getStderr(), output);
            t2.start();
            session.getStdin().close();
            t1.join();
            t2.join();

            // wait for some time since the delivery of the exit status often gets delayed
            session.waitForCondition(ChannelCondition.EXIT_STATUS,3000);
            Integer r = session.getExitStatus();
            if(r!=null) return r.intValue();
            return -1;
        } finally {
            session.close();
        }
    }

    /**
     * Pumps {@link InputStream} to {@link OutputStream}.
     *
     * @author Kohsuke Kawaguchi
     */
    private static final class PumpThread extends Thread {
        private final InputStream in;
        private final OutputStream out;

        public PumpThread(InputStream in, OutputStream out) {
            super("pump thread");
            this.in = in;
            this.out = out;
        }

        public void run() {
            byte[] buf = new byte[1024];
            try {
                while(true) {
                    int len = in.read(buf);
                    if(len<0) {
                        in.close();
                        return;
                    }
                    out.write(buf,0,len);
                }
            } catch (IOException e) {
                e.printStackTrace();
            }
        }
    }
=======
>>>>>>> 5e98aad9
}<|MERGE_RESOLUTION|>--- conflicted
+++ resolved
@@ -1,23 +1,6 @@
-<<<<<<< HEAD
 package com.trilead.ssh2;
 
-import java.io.CharArrayWriter;
-import java.io.File;
-import java.io.FileReader;
-import java.io.IOException;
-import java.io.OutputStream;
-import java.io.InputStream;
-import java.net.InetSocketAddress;
-import java.net.SocketTimeoutException;
-import java.security.SecureRandom;
-import java.util.Vector;
-
-=======
-
-package com.trilead.ssh2;
-
 import com.trilead.ssh2.auth.AgentProxy;
->>>>>>> 5e98aad9
 import com.trilead.ssh2.auth.AuthenticationManager;
 import com.trilead.ssh2.channel.ChannelManager;
 import com.trilead.ssh2.crypto.CryptoWishList;
@@ -31,18 +14,17 @@
 import com.trilead.ssh2.util.TimeoutService;
 import com.trilead.ssh2.util.TimeoutService.TimeoutToken;
 
-<<<<<<< HEAD
-=======
 import java.io.CharArrayWriter;
 import java.io.File;
 import java.io.FileReader;
 import java.io.IOException;
+import java.io.InputStream;
+import java.io.OutputStream;
 import java.net.InetSocketAddress;
 import java.net.SocketTimeoutException;
 import java.security.SecureRandom;
 import java.util.Vector;
 
->>>>>>> 5e98aad9
 /**
  * A <code>Connection</code> is used to establish an encrypted TCP/IP
  * connection to a SSH-2 server.
@@ -234,8 +216,6 @@
 		return authenticateWithKeyboardInteractive(user, null, cb);
 	}
 
-<<<<<<< HEAD
-=======
 	public synchronized boolean authenticateWithAgent(String user, AgentProxy proxy) throws IOException {
 		if (tm == null)
 			throw new IllegalStateException("Connection is not established!");
@@ -257,7 +237,6 @@
 		return authenticated;
 	}
 
->>>>>>> 5e98aad9
 	/**
 	 * After a successful connect, one has to authenticate oneself. This method
 	 * is based on "keyboard-interactive", specified in
@@ -704,18 +683,12 @@
 	 *             proxy is buggy and does not return a proper HTTP response,
 	 *             then a normal IOException is thrown instead.
 	 */
-<<<<<<< HEAD
-	public synchronized ConnectionInfo connect(ServerHostKeyVerifier verifier, int connectTimeout, int kexTimeout)
-			throws IOException
-	{
-=======
 	public synchronized ConnectionInfo connect(ServerHostKeyVerifier verifier, int connectTimeout, int kexTimeout) throws IOException {
 			return connect(verifier, connectTimeout, 0, kexTimeout);
     }
 
     public synchronized ConnectionInfo connect(ServerHostKeyVerifier verifier, int connectTimeout, int readTimeout, int kexTimeout)
 		            throws IOException {
->>>>>>> 5e98aad9
 		final class TimeoutState
 		{
 			boolean isCancelled = false;
@@ -734,11 +707,7 @@
 		final TimeoutState state = new TimeoutState();
 
 		tm = new TransportManager(hostname, port);
-<<<<<<< HEAD
-
-=======
 		
->>>>>>> 5e98aad9
 		tm.setConnectionMonitors(connectionMonitors);
 
 		/*
@@ -786,11 +755,7 @@
 
 			try
 			{
-<<<<<<< HEAD
-				tm.initialize(cryptoWishList, verifier, dhgexpara, connectTimeout, getOrCreateSecureRND(), proxyData);
-=======
 				tm.initialize(cryptoWishList, verifier, dhgexpara, connectTimeout, readTimeout, getOrCreateSecureRND(), proxyData);
->>>>>>> 5e98aad9
 			}
 			catch (SocketTimeoutException se)
 			{
@@ -1565,7 +1530,6 @@
 
 		cm.requestGlobalTrileadPing();
 	}
-<<<<<<< HEAD
 
     /**
      * Executes a process remotely and blocks until its completion.
@@ -1626,6 +1590,4 @@
             }
         }
     }
-=======
->>>>>>> 5e98aad9
 }