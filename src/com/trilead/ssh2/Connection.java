<<<<<<< HEAD

package com.trilead.ssh2;

import java.io.CharArrayWriter;
import java.io.File;
import java.io.FileReader;
import java.io.IOException;
import java.io.OutputStream;
import java.io.InputStream;
import java.net.InetSocketAddress;
import java.net.SocketTimeoutException;
import java.security.SecureRandom;
import java.util.Vector;

import com.trilead.ssh2.auth.AuthenticationManager;
import com.trilead.ssh2.channel.ChannelManager;
import com.trilead.ssh2.crypto.CryptoWishList;
import com.trilead.ssh2.crypto.cipher.BlockCipherFactory;
import com.trilead.ssh2.crypto.digest.MAC;
import com.trilead.ssh2.log.Logger;
import com.trilead.ssh2.packets.PacketIgnore;
import com.trilead.ssh2.transport.KexManager;
import com.trilead.ssh2.transport.TransportManager;
import com.trilead.ssh2.util.TimeoutService;
import com.trilead.ssh2.util.TimeoutService.TimeoutToken;

/**
 * A <code>Connection</code> is used to establish an encrypted TCP/IP
 * connection to a SSH-2 server.
 * <p>
 * Typically, one
 * <ol>
 * <li>creates a {@link #Connection(String) Connection} object.</li>
 * <li>calls the {@link #connect() connect()} method.</li>
 * <li>calls some of the authentication methods (e.g., {@link #authenticateWithPublicKey(String, File, String) authenticateWithPublicKey()}).</li>
 * <li>calls one or several times the {@link #openSession() openSession()} method.</li>
 * <li>finally, one must close the connection and release resources with the {@link #close() close()} method.</li>
 * </ol>
 * 
 * @author Christian Plattner, plattner@trilead.com
 * @version $Id: Connection.java,v 1.2 2008/03/03 07:01:36 cplattne Exp $
 */

public class Connection
{
	/**
	 * The identifier presented to the SSH-2 server.
	 */
	public final static String identification = "TrileadSSH2Java_212";

	/* Will be used to generate all random data needed for the current connection.
	 * Note: SecureRandom.nextBytes() is thread safe.
	 */

	private SecureRandom generator;

	/**
	 * Unless you know what you are doing, you will never need this.
	 * 
	 * @return The list of supported cipher algorithms by this implementation.
	 */
	public static synchronized String[] getAvailableCiphers()
	{
		return BlockCipherFactory.getDefaultCipherList();
	}

	/**
	 * Unless you know what you are doing, you will never need this.
	 * 
	 * @return The list of supported MAC algorthims by this implementation.
	 */
	public static synchronized String[] getAvailableMACs()
	{
		return MAC.getMacList();
	}

	/**
	 * Unless you know what you are doing, you will never need this.
	 * 
	 * @return The list of supported server host key algorthims by this implementation.
	 */
	public static synchronized String[] getAvailableServerHostKeyAlgorithms()
	{
		return KexManager.getDefaultServerHostkeyAlgorithmList();
	}

	private AuthenticationManager am;

	private boolean authenticated = false;
	private ChannelManager cm;

	private CryptoWishList cryptoWishList = new CryptoWishList();

	private DHGexParameters dhgexpara = new DHGexParameters();

	private final String hostname;

	private final int port;

	private TransportManager tm;

	private boolean tcpNoDelay = false;

	private ProxyData proxyData = null;

	private Vector connectionMonitors = new Vector();

	/**
	 * Prepares a fresh <code>Connection</code> object which can then be used
	 * to establish a connection to the specified SSH-2 server.
	 * <p>
	 * Same as {@link #Connection(String, int) Connection(hostname, 22)}. 
	 * 
	 * @param hostname the hostname of the SSH-2 server.
	 */
	public Connection(String hostname)
	{
		this(hostname, 22);
	}

	/**
	 * Prepares a fresh <code>Connection</code> object which can then be used
	 * to establish a connection to the specified SSH-2 server.
	 * 
	 * @param hostname
	 *            the host where we later want to connect to.
	 * @param port
	 *            port on the server, normally 22.
	 */
	public Connection(String hostname, int port)
	{
		this.hostname = hostname;
		this.port = port;
	}

	/**
	 * After a successful connect, one has to authenticate oneself. This method
	 * is based on DSA (it uses DSA to sign a challenge sent by the server).
	 * <p>
	 * If the authentication phase is complete, <code>true</code> will be
	 * returned. If the server does not accept the request (or if further
	 * authentication steps are needed), <code>false</code> is returned and
	 * one can retry either by using this or any other authentication method
	 * (use the <code>getRemainingAuthMethods</code> method to get a list of
	 * the remaining possible methods).
	 * 
	 * @param user
	 *            A <code>String</code> holding the username.
	 * @param pem
	 *            A <code>String</code> containing the DSA private key of the
	 *            user in OpenSSH key format (PEM, you can't miss the
	 *            "-----BEGIN DSA PRIVATE KEY-----" tag). The string may contain
	 *            linefeeds.
	 * @param password
	 *            If the PEM string is 3DES encrypted ("DES-EDE3-CBC"), then you
	 *            must specify the password. Otherwise, this argument will be
	 *            ignored and can be set to <code>null</code>.
	 * 
	 * @return whether the connection is now authenticated.
	 * @throws IOException
	 * 
	 * @deprecated You should use one of the {@link #authenticateWithPublicKey(String, File, String) authenticateWithPublicKey()}
	 * 		      methods, this method is just a wrapper for it and will
	 *            disappear in future builds.
	 * 
	 */
	public synchronized boolean authenticateWithDSA(String user, String pem, String password) throws IOException
	{
		if (tm == null)
			throw new IllegalStateException("Connection is not established!");

		if (authenticated)
			throw new IllegalStateException("Connection is already authenticated!");

		if (am == null)
			am = new AuthenticationManager(tm);

		if (cm == null)
			cm = new ChannelManager(tm);

		if (user == null)
			throw new IllegalArgumentException("user argument is null");

		if (pem == null)
			throw new IllegalArgumentException("pem argument is null");

		authenticated = am.authenticatePublicKey(user, pem.toCharArray(), password, getOrCreateSecureRND());

		return authenticated;
	}

	/**
	 * A wrapper that calls {@link #authenticateWithKeyboardInteractive(String, String[], InteractiveCallback)
	 * authenticateWithKeyboardInteractivewith} a <code>null</code> submethod list.
	 * 
	 * @param user
	 *            A <code>String</code> holding the username.
	 * @param cb
	 *            An <code>InteractiveCallback</code> which will be used to
	 *            determine the responses to the questions asked by the server.
	 * @return whether the connection is now authenticated.
	 * @throws IOException
	 */
	public synchronized boolean authenticateWithKeyboardInteractive(String user, InteractiveCallback cb)
			throws IOException
	{
		return authenticateWithKeyboardInteractive(user, null, cb);
	}

	/**
	 * After a successful connect, one has to authenticate oneself. This method
	 * is based on "keyboard-interactive", specified in
	 * draft-ietf-secsh-auth-kbdinteract-XX. Basically, you have to define a
	 * callback object which will be feeded with challenges generated by the
	 * server. Answers are then sent back to the server. It is possible that the
	 * callback will be called several times during the invocation of this
	 * method (e.g., if the server replies to the callback's answer(s) with
	 * another challenge...)
	 * <p>
	 * If the authentication phase is complete, <code>true</code> will be
	 * returned. If the server does not accept the request (or if further
	 * authentication steps are needed), <code>false</code> is returned and
	 * one can retry either by using this or any other authentication method
	 * (use the <code>getRemainingAuthMethods</code> method to get a list of
	 * the remaining possible methods).
	 * <p>
	 * Note: some SSH servers advertise "keyboard-interactive", however, any
	 * interactive request will be denied (without having sent any challenge to
	 * the client).
	 * 
	 * @param user
	 *            A <code>String</code> holding the username.
	 * @param submethods
	 *            An array of submethod names, see
	 *            draft-ietf-secsh-auth-kbdinteract-XX. May be <code>null</code>
	 *            to indicate an empty list.
	 * @param cb
	 *            An <code>InteractiveCallback</code> which will be used to
	 *            determine the responses to the questions asked by the server.
	 * 
	 * @return whether the connection is now authenticated.
	 * @throws IOException
	 */
	public synchronized boolean authenticateWithKeyboardInteractive(String user, String[] submethods,
			InteractiveCallback cb) throws IOException
	{
		if (cb == null)
			throw new IllegalArgumentException("Callback may not ne NULL!");

		if (tm == null)
			throw new IllegalStateException("Connection is not established!");

		if (authenticated)
			throw new IllegalStateException("Connection is already authenticated!");

		if (am == null)
			am = new AuthenticationManager(tm);

		if (cm == null)
			cm = new ChannelManager(tm);

		if (user == null)
			throw new IllegalArgumentException("user argument is null");

		authenticated = am.authenticateInteractive(user, submethods, cb);

		return authenticated;
	}

	/**
	 * After a successful connect, one has to authenticate oneself. This method
	 * sends username and password to the server.
	 * <p>
	 * If the authentication phase is complete, <code>true</code> will be
	 * returned. If the server does not accept the request (or if further
	 * authentication steps are needed), <code>false</code> is returned and
	 * one can retry either by using this or any other authentication method
	 * (use the <code>getRemainingAuthMethods</code> method to get a list of
	 * the remaining possible methods).
	 * <p>
	 * Note: if this method fails, then please double-check that it is actually
	 * offered by the server (use {@link #getRemainingAuthMethods(String) getRemainingAuthMethods()}.
	 * <p>
	 * Often, password authentication is disabled, but users are not aware of it.
	 * Many servers only offer "publickey" and "keyboard-interactive". However,
	 * even though "keyboard-interactive" *feels* like password authentication
	 * (e.g., when using the putty or openssh clients) it is *not* the same mechanism.
	 * 
	 * @param user
	 * @param password
	 * @return if the connection is now authenticated.
	 * @throws IOException
	 */
	public synchronized boolean authenticateWithPassword(String user, String password) throws IOException
	{
		if (tm == null)
			throw new IllegalStateException("Connection is not established!");

		if (authenticated)
			throw new IllegalStateException("Connection is already authenticated!");

		if (am == null)
			am = new AuthenticationManager(tm);

		if (cm == null)
			cm = new ChannelManager(tm);

		if (user == null)
			throw new IllegalArgumentException("user argument is null");

		if (password == null)
			throw new IllegalArgumentException("password argument is null");

		authenticated = am.authenticatePassword(user, password);

		return authenticated;
	}

	/**
	 * After a successful connect, one has to authenticate oneself.
	 * This method can be used to explicitly use the special "none"
	 * authentication method (where only a username has to be specified).
	 * <p>
	 * Note 1: The "none" method may always be tried by clients, however as by
	 * the specs, the server will not explicitly announce it. In other words,
	 * the "none" token will never show up in the list returned by
	 * {@link #getRemainingAuthMethods(String)}.
	 * <p>
	 * Note 2: no matter which one of the authenticateWithXXX() methods
	 * you call, the library will always issue exactly one initial "none"
	 * authentication request to retrieve the initially allowed list of
	 * authentication methods by the server. Please read RFC 4252 for the
	 * details.
	 * <p>
	 * If the authentication phase is complete, <code>true</code> will be
	 * returned. If further authentication steps are needed, <code>false</code>
	 * is returned and one can retry by any other authentication method
	 * (use the <code>getRemainingAuthMethods</code> method to get a list of
	 * the remaining possible methods).
	 * 
	 * @param user
	 * @return if the connection is now authenticated.
	 * @throws IOException
	 */
	public synchronized boolean authenticateWithNone(String user) throws IOException
	{
		if (tm == null)
			throw new IllegalStateException("Connection is not established!");

		if (authenticated)
			throw new IllegalStateException("Connection is already authenticated!");

		if (am == null)
			am = new AuthenticationManager(tm);

		if (cm == null)
			cm = new ChannelManager(tm);

		if (user == null)
			throw new IllegalArgumentException("user argument is null");

		/* Trigger the sending of the PacketUserauthRequestNone packet */
		/* (if not already done)                                       */

		authenticated = am.authenticateNone(user);

		return authenticated;
	}

	/**
	 * After a successful connect, one has to authenticate oneself.
	 * The authentication method "publickey" works by signing a challenge
	 * sent by the server. The signature is either DSA or RSA based - it
	 * just depends on the type of private key you specify, either a DSA
	 * or RSA private key in PEM format. And yes, this is may seem to be a
	 * little confusing, the method is called "publickey" in the SSH-2 protocol
	 * specification, however since we need to generate a signature, you
	 * actually have to supply a private key =).
	 * <p>
	 * The private key contained in the PEM file may also be encrypted ("Proc-Type: 4,ENCRYPTED").
	 * The library supports DES-CBC and DES-EDE3-CBC encryption, as well
	 * as the more exotic PEM encrpytions AES-128-CBC, AES-192-CBC and AES-256-CBC.
	 * <p>
	 * If the authentication phase is complete, <code>true</code> will be
	 * returned. If the server does not accept the request (or if further
	 * authentication steps are needed), <code>false</code> is returned and
	 * one can retry either by using this or any other authentication method
	 * (use the <code>getRemainingAuthMethods</code> method to get a list of
	 * the remaining possible methods).
	 * <p>
	 * NOTE PUTTY USERS: Event though your key file may start with "-----BEGIN..."
	 * it is not in the expected format. You have to convert it to the OpenSSH
	 * key format by using the "puttygen" tool (can be downloaded from the Putty
	 * website). Simply load your key and then use the "Conversions/Export OpenSSH key"
	 * functionality to get a proper PEM file.
	 * 
	 * @param user
	 *            A <code>String</code> holding the username.
	 * @param pemPrivateKey
	 *            A <code>char[]</code> containing a DSA or RSA private key of the
	 *            user in OpenSSH key format (PEM, you can't miss the
	 *            "-----BEGIN DSA PRIVATE KEY-----" or "-----BEGIN RSA PRIVATE KEY-----"
	 *            tag). The char array may contain linebreaks/linefeeds.
	 * @param password
	 *            If the PEM structure is encrypted ("Proc-Type: 4,ENCRYPTED") then
	 *            you must specify a password. Otherwise, this argument will be ignored
	 *            and can be set to <code>null</code>.
	 * 
	 * @return whether the connection is now authenticated.
	 * @throws IOException
	 */
	public synchronized boolean authenticateWithPublicKey(String user, char[] pemPrivateKey, String password)
			throws IOException
	{
		if (tm == null)
			throw new IllegalStateException("Connection is not established!");

		if (authenticated)
			throw new IllegalStateException("Connection is already authenticated!");

		if (am == null)
			am = new AuthenticationManager(tm);

		if (cm == null)
			cm = new ChannelManager(tm);

		if (user == null)
			throw new IllegalArgumentException("user argument is null");

		if (pemPrivateKey == null)
			throw new IllegalArgumentException("pemPrivateKey argument is null");

		authenticated = am.authenticatePublicKey(user, pemPrivateKey, password, getOrCreateSecureRND());

		return authenticated;
	}

	/**
	 * A convenience wrapper function which reads in a private key (PEM format, either DSA or RSA)
	 * and then calls <code>authenticateWithPublicKey(String, char[], String)</code>.
	 * <p>
	 * NOTE PUTTY USERS: Event though your key file may start with "-----BEGIN..."
	 * it is not in the expected format. You have to convert it to the OpenSSH
	 * key format by using the "puttygen" tool (can be downloaded from the Putty
	 * website). Simply load your key and then use the "Conversions/Export OpenSSH key"
	 * functionality to get a proper PEM file.
	 * 
	 * @param user
	 *            A <code>String</code> holding the username.
	 * @param pemFile
	 *            A <code>File</code> object pointing to a file containing a DSA or RSA
	 *            private key of the user in OpenSSH key format (PEM, you can't miss the
	 *            "-----BEGIN DSA PRIVATE KEY-----" or "-----BEGIN RSA PRIVATE KEY-----"
	 *            tag).
	 * @param password
	 *            If the PEM file is encrypted then you must specify the password.
	 *            Otherwise, this argument will be ignored and can be set to <code>null</code>.
	 * 
	 * @return whether the connection is now authenticated.
	 * @throws IOException
	 */
	public synchronized boolean authenticateWithPublicKey(String user, File pemFile, String password)
			throws IOException
	{
		if (pemFile == null)
			throw new IllegalArgumentException("pemFile argument is null");

		char[] buff = new char[256];

		CharArrayWriter cw = new CharArrayWriter();

		FileReader fr = new FileReader(pemFile);

		while (true)
		{
			int len = fr.read(buff);
			if (len < 0)
				break;
			cw.write(buff, 0, len);
		}

		fr.close();

		return authenticateWithPublicKey(user, cw.toCharArray(), password);
	}

	/**
	 * Add a {@link ConnectionMonitor} to this connection. Can be invoked at any time,
	 * but it is best to add connection monitors before invoking
	 * <code>connect()</code> to avoid glitches (e.g., you add a connection monitor after
	 * a successful connect(), but the connection has died in the mean time. Then,
	 * your connection monitor won't be notified.) 
	 * <p>
	 * You can add as many monitors as you like.
	 * 
	 * @see ConnectionMonitor
	 * 
	 * @param cmon An object implementing the <code>ConnectionMonitor</code> interface.
	 */
	public synchronized void addConnectionMonitor(ConnectionMonitor cmon)
	{
		if (cmon == null)
			throw new IllegalArgumentException("cmon argument is null");

		connectionMonitors.addElement(cmon);

		if (tm != null)
			tm.setConnectionMonitors(connectionMonitors);
	}

	/**
	 * Close the connection to the SSH-2 server. All assigned sessions will be
	 * closed, too. Can be called at any time. Don't forget to call this once
	 * you don't need a connection anymore - otherwise the receiver thread may
	 * run forever.
	 */
	public synchronized void close()
	{
		Throwable t = new Throwable("Closed due to user request.");
		close(t, false);
	}

	private void close(Throwable t, boolean hard)
	{
		if (cm != null)
			cm.closeAllChannels();

		if (tm != null)
		{
			tm.close(t, hard == false);
			tm = null;
		}
		am = null;
		cm = null;
		authenticated = false;
	}

	/**
	 * Same as {@link #connect(ServerHostKeyVerifier, int, int) connect(null, 0, 0)}.
	 * 
	 * @return see comments for the {@link #connect(ServerHostKeyVerifier, int, int) connect(ServerHostKeyVerifier, int, int)} method.
	 * @throws IOException
	 */
	public synchronized ConnectionInfo connect() throws IOException
	{
		return connect(null, 0, 0);
	}

	/**
	 * Same as {@link #connect(ServerHostKeyVerifier, int, int) connect(verifier, 0, 0)}.
	 * 
	 * @return see comments for the {@link #connect(ServerHostKeyVerifier, int, int) connect(ServerHostKeyVerifier, int, int)} method.
	 * @throws IOException
	 */
	public synchronized ConnectionInfo connect(ServerHostKeyVerifier verifier) throws IOException
	{
		return connect(verifier, 0, 0);
	}

	/**
	 * Connect to the SSH-2 server and, as soon as the server has presented its
	 * host key, use the {@link ServerHostKeyVerifier#verifyServerHostKey(String,
	 * int, String, byte[]) ServerHostKeyVerifier.verifyServerHostKey()}
	 * method of the <code>verifier</code> to ask for permission to proceed.
	 * If <code>verifier</code> is <code>null</code>, then any host key will be
	 * accepted - this is NOT recommended, since it makes man-in-the-middle attackes
	 * VERY easy (somebody could put a proxy SSH server between you and the real server).
	 * <p>
	 * Note: The verifier will be called before doing any crypto calculations
	 * (i.e., diffie-hellman). Therefore, if you don't like the presented host key then
	 * no CPU cycles are wasted (and the evil server has less information about us).
	 * <p>
	 * However, it is still possible that the server presented a fake host key: the server
	 * cheated (typically a sign for a man-in-the-middle attack) and is not able to generate
	 * a signature that matches its host key. Don't worry, the library will detect such
	 * a scenario later when checking the signature (the signature cannot be checked before
	 * having completed the diffie-hellman exchange).
	 * <p>
	 * Note 2: The  {@link ServerHostKeyVerifier#verifyServerHostKey(String,
	 * int, String, byte[]) ServerHostKeyVerifier.verifyServerHostKey()} method
	 * will *NOT* be called from the current thread, the call is being made from a
	 * background thread (there is a background dispatcher thread for every
	 * established connection). 
	 * <p>
	 * Note 3: This method will block as long as the key exchange of the underlying connection
	 * has not been completed (and you have not specified any timeouts).
	 * <p>
	 * Note 4: If you want to re-use a connection object that was successfully connected,
	 * then you must call the {@link #close()} method before invoking <code>connect()</code> again.
	 * 
	 * @param verifier
	 *            An object that implements the
	 *            {@link ServerHostKeyVerifier} interface. Pass <code>null</code>
	 *            to accept any server host key - NOT recommended.
	 *            
	 * @param connectTimeout
	 *            Connect the underlying TCP socket to the server with the given timeout
	 *            value (non-negative, in milliseconds). Zero means no timeout. If a proxy is being
	 *            used (see {@link #setProxyData(ProxyData)}), then this timeout is used for the
	 *            connection establishment to the proxy.
	 * 
	 * @param kexTimeout
	 *            Timeout for complete connection establishment (non-negative,
	 *            in milliseconds). Zero means no timeout. The timeout counts from the
	 *            moment you invoke the connect() method and is cancelled as soon as the
	 *            first key-exchange round has finished. It is possible that
	 *            the timeout event will be fired during the invocation of the
	 *            <code>verifier</code> callback, but it will only have an effect after
	 *            the <code>verifier</code> returns.
	 *            
	 * @return A {@link ConnectionInfo} object containing the details of
	 *            the established connection.
	 *         
	 * @throws IOException
	 *            If any problem occurs, e.g., the server's host key is not
	 *            accepted by the <code>verifier</code> or there is problem during
	 *            the initial crypto setup (e.g., the signature sent by the server is wrong).
	 *            <p>
	 *            In case of a timeout (either connectTimeout or kexTimeout)
	 *            a SocketTimeoutException is thrown.
	 *            <p>
	 *            An exception may also be thrown if the connection was already successfully
	 *            connected (no matter if the connection broke in the mean time) and you invoke
	 *            <code>connect()</code> again without having called {@link #close()} first.
	 *            <p>
	 *            If a HTTP proxy is being used and the proxy refuses the connection,
	 *            then a {@link HTTPProxyException} may be thrown, which
	 *            contains the details returned by the proxy. If the proxy is buggy and does
	 *            not return a proper HTTP response, then a normal IOException is thrown instead.        
	 */
	public synchronized ConnectionInfo connect(ServerHostKeyVerifier verifier, int connectTimeout, int kexTimeout)
			throws IOException
	{
		final class TimeoutState
		{
			boolean isCancelled = false;
			boolean timeoutSocketClosed = false;
		}

		if (tm != null)
			throw new IOException("Connection to " + hostname + " is already in connected state!");

		if (connectTimeout < 0)
			throw new IllegalArgumentException("connectTimeout must be non-negative!");

		if (kexTimeout < 0)
			throw new IllegalArgumentException("kexTimeout must be non-negative!");

		final TimeoutState state = new TimeoutState();

		tm = new TransportManager(hostname, port);

		tm.setConnectionMonitors(connectionMonitors);

		/* Make sure that the runnable below will observe the new value of "tm"
		 * and "state" (the runnable will be executed in a different thread, which
		 * may be already running, that is why we need a memory barrier here).
		 * See also the comment in Channel.java if you
		 * are interested in the details.
		 * 
		 * OKOK, this is paranoid since adding the runnable to the todo list
		 * of the TimeoutService will ensure that all writes have been flushed
		 * before the Runnable reads anything
		 * (there is a synchronized block in TimeoutService.addTimeoutHandler).
		 */

		synchronized (tm)
		{
			/* We could actually synchronize on anything. */
		}

		try
		{
			TimeoutToken token = null;

			if (kexTimeout > 0)
			{
				final Runnable timeoutHandler = new Runnable()
				{
					public void run()
					{
						synchronized (state)
						{
							if (state.isCancelled)
								return;
							state.timeoutSocketClosed = true;
							tm.close(new SocketTimeoutException("The connect timeout expired"), false);
						}
					}
				};

				long timeoutHorizont = System.currentTimeMillis() + kexTimeout;

				token = TimeoutService.addTimeoutHandler(timeoutHorizont, timeoutHandler);
			}

			try
			{
				tm.initialize(cryptoWishList, verifier, dhgexpara, connectTimeout, getOrCreateSecureRND(), proxyData);
			}
			catch (SocketTimeoutException se)
			{
				throw (SocketTimeoutException) new SocketTimeoutException(
						"The connect() operation on the socket timed out.").initCause(se);
			}

			tm.setTcpNoDelay(tcpNoDelay);

			/* Wait until first KEX has finished */

			ConnectionInfo ci = tm.getConnectionInfo(1);

			/* Now try to cancel the timeout, if needed */

			if (token != null)
			{
				TimeoutService.cancelTimeoutHandler(token);

				/* Were we too late? */

				synchronized (state)
				{
					if (state.timeoutSocketClosed)
						throw new IOException("This exception will be replaced by the one below =)");
					/* Just in case the "cancelTimeoutHandler" invocation came just a little bit
					 * too late but the handler did not enter the semaphore yet - we can
					 * still stop it.
					 */
					state.isCancelled = true;
				}
			}

			return ci;
		}
		catch (SocketTimeoutException ste)
		{
			throw ste;
		}
		catch (IOException e1)
		{
			/* This will also invoke any registered connection monitors */
			close(new Throwable("There was a problem during connect."), false);

			synchronized (state)
			{
				/* Show a clean exception, not something like "the socket is closed!?!" */
				if (state.timeoutSocketClosed)
					throw new SocketTimeoutException("The kexTimeout (" + kexTimeout + " ms) expired.");
			}

			/* Do not wrap a HTTPProxyException */
			if (e1 instanceof HTTPProxyException)
				throw e1;

			throw (IOException) new IOException("There was a problem while connecting to " + hostname + ":" + port)
					.initCause(e1);
		}
	}

	/**
	 * Creates a new {@link LocalPortForwarder}.
	 * A <code>LocalPortForwarder</code> forwards TCP/IP connections that arrive at a local
	 * port via the secure tunnel to another host (which may or may not be
	 * identical to the remote SSH-2 server).
	 * <p>
	 * This method must only be called after one has passed successfully the authentication step.
	 * There is no limit on the number of concurrent forwardings.
	 * 
	 * @param local_port the local port the LocalPortForwarder shall bind to.
	 * @param host_to_connect target address (IP or hostname)
	 * @param port_to_connect target port
	 * @return A {@link LocalPortForwarder} object.
	 * @throws IOException
	 */
	public synchronized LocalPortForwarder createLocalPortForwarder(int local_port, String host_to_connect,
			int port_to_connect) throws IOException
	{
		if (tm == null)
			throw new IllegalStateException("Cannot forward ports, you need to establish a connection first.");

		if (!authenticated)
			throw new IllegalStateException("Cannot forward ports, connection is not authenticated.");

		return new LocalPortForwarder(cm, local_port, host_to_connect, port_to_connect);
	}

	/**
	 * Creates a new {@link LocalPortForwarder}.
	 * A <code>LocalPortForwarder</code> forwards TCP/IP connections that arrive at a local
	 * port via the secure tunnel to another host (which may or may not be
	 * identical to the remote SSH-2 server).
	 * <p>
	 * This method must only be called after one has passed successfully the authentication step.
	 * There is no limit on the number of concurrent forwardings.
	 * 
	 * @param addr specifies the InetSocketAddress where the local socket shall be bound to.
	 * @param host_to_connect target address (IP or hostname)
	 * @param port_to_connect target port
	 * @return A {@link LocalPortForwarder} object.
	 * @throws IOException
	 */
	public synchronized LocalPortForwarder createLocalPortForwarder(InetSocketAddress addr, String host_to_connect,
			int port_to_connect) throws IOException
	{
		if (tm == null)
			throw new IllegalStateException("Cannot forward ports, you need to establish a connection first.");

		if (!authenticated)
			throw new IllegalStateException("Cannot forward ports, connection is not authenticated.");

		return new LocalPortForwarder(cm, addr, host_to_connect, port_to_connect);
	}

	/**
	 * Creates a new {@link LocalStreamForwarder}.
	 * A <code>LocalStreamForwarder</code> manages an Input/Outputstream pair
	 * that is being forwarded via the secure tunnel into a TCP/IP connection to another host
	 * (which may or may not be identical to the remote SSH-2 server).
	 * 
	 * @param host_to_connect
	 * @param port_to_connect
	 * @return A {@link LocalStreamForwarder} object.
	 * @throws IOException
	 */
	public synchronized LocalStreamForwarder createLocalStreamForwarder(String host_to_connect, int port_to_connect)
			throws IOException
	{
		if (tm == null)
			throw new IllegalStateException("Cannot forward, you need to establish a connection first.");

		if (!authenticated)
			throw new IllegalStateException("Cannot forward, connection is not authenticated.");

		return new LocalStreamForwarder(cm, host_to_connect, port_to_connect);
	}

	/**
	 * Create a very basic {@link SCPClient} that can be used to copy
	 * files from/to the SSH-2 server.
	 * <p>
	 * Works only after one has passed successfully the authentication step.
	 * There is no limit on the number of concurrent SCP clients.
	 * <p>
	 * Note: This factory method will probably disappear in the future.
	 * 
	 * @return A {@link SCPClient} object.
	 * @throws IOException
	 */
	public synchronized SCPClient createSCPClient() throws IOException
	{
		if (tm == null)
			throw new IllegalStateException("Cannot create SCP client, you need to establish a connection first.");

		if (!authenticated)
			throw new IllegalStateException("Cannot create SCP client, connection is not authenticated.");

		return new SCPClient(this);
	}

	/**
	 * Force an asynchronous key re-exchange (the call does not block). The
	 * latest values set for MAC, Cipher and DH group exchange parameters will
	 * be used. If a key exchange is currently in progress, then this method has
	 * the only effect that the so far specified parameters will be used for the
	 * next (server driven) key exchange.
	 * <p>
	 * Note: This implementation will never start a key exchange (other than the initial one)
	 * unless you or the SSH-2 server ask for it.
	 * 
	 * @throws IOException
	 *             In case of any failure behind the scenes.
	 */
	public synchronized void forceKeyExchange() throws IOException
	{
		if (tm == null)
			throw new IllegalStateException("You need to establish a connection first.");

		tm.forceKeyExchange(cryptoWishList, dhgexpara);
	}

	/**
	 * Returns the hostname that was passed to the constructor.
	 * 
	 * @return the hostname
	 */
	public synchronized String getHostname()
	{
		return hostname;
	}

	/**
	 * Returns the port that was passed to the constructor.
	 * 
	 * @return the TCP port
	 */
	public synchronized int getPort()
	{
		return port;
	}

	/**
	 * Returns a {@link ConnectionInfo} object containing the details of
	 * the connection. Can be called as soon as the connection has been
	 * established (successfully connected).
	 * 
	 * @return A {@link ConnectionInfo} object.
	 * @throws IOException
	 *             In case of any failure behind the scenes.
	 */
	public synchronized ConnectionInfo getConnectionInfo() throws IOException
	{
		if (tm == null)
			throw new IllegalStateException(
					"Cannot get details of connection, you need to establish a connection first.");
		return tm.getConnectionInfo(1);
	}

	/**
	 * After a successful connect, one has to authenticate oneself. This method
	 * can be used to tell which authentication methods are supported by the
	 * server at a certain stage of the authentication process (for the given
	 * username).
	 * <p>
	 * Note 1: the username will only be used if no authentication step was done
	 * so far (it will be used to ask the server for a list of possible
	 * authentication methods by sending the initial "none" request). Otherwise,
	 * this method ignores the user name and returns a cached method list
	 * (which is based on the information contained in the last negative server response).
	 * <p>
	 * Note 2: the server may return method names that are not supported by this
	 * implementation.
	 * <p>
	 * After a successful authentication, this method must not be called
	 * anymore.
	 * 
	 * @param user
	 *            A <code>String</code> holding the username.
	 * 
	 * @return a (possibly emtpy) array holding authentication method names.
	 * @throws IOException
	 */
	public synchronized String[] getRemainingAuthMethods(String user) throws IOException
	{
		if (user == null)
			throw new IllegalArgumentException("user argument may not be NULL!");

		if (tm == null)
			throw new IllegalStateException("Connection is not established!");

		if (authenticated)
			throw new IllegalStateException("Connection is already authenticated!");

		if (am == null)
			am = new AuthenticationManager(tm);

		if (cm == null)
			cm = new ChannelManager(tm);

		return am.getRemainingMethods(user);
	}

	/**
	 * Determines if the authentication phase is complete. Can be called at any
	 * time.
	 * 
	 * @return <code>true</code> if no further authentication steps are
	 *         needed.
	 */
	public synchronized boolean isAuthenticationComplete()
	{
		return authenticated;
	}

	/**
	 * Returns true if there was at least one failed authentication request and
	 * the last failed authentication request was marked with "partial success"
	 * by the server. This is only needed in the rare case of SSH-2 server setups
	 * that cannot be satisfied with a single successful authentication request
	 * (i.e., multiple authentication steps are needed.)
	 * <p>
	 * If you are interested in the details, then have a look at RFC4252.
	 * 
	 * @return if the there was a failed authentication step and the last one
	 *         was marked as a "partial success".
	 */
	public synchronized boolean isAuthenticationPartialSuccess()
	{
		if (am == null)
			return false;

		return am.getPartialSuccess();
	}

	/**
	 * Checks if a specified authentication method is available. This method is
	 * actually just a wrapper for {@link #getRemainingAuthMethods(String)
	 * getRemainingAuthMethods()}.
	 * 
	 * @param user
	 *            A <code>String</code> holding the username.
	 * @param method
	 *            An authentication method name (e.g., "publickey", "password",
	 *            "keyboard-interactive") as specified by the SSH-2 standard.
	 * @return if the specified authentication method is currently available.
	 * @throws IOException
	 */
	public synchronized boolean isAuthMethodAvailable(String user, String method) throws IOException
	{
		if (method == null)
			throw new IllegalArgumentException("method argument may not be NULL!");

		String methods[] = getRemainingAuthMethods(user);

		for (int i = 0; i < methods.length; i++)
		{
			if (methods[i].compareTo(method) == 0)
				return true;
		}

		return false;
	}

	private final SecureRandom getOrCreateSecureRND()
	{
		if (generator == null)
			generator = new SecureRandom();

		return generator;
	}

	/**
	 * Open a new {@link Session} on this connection. Works only after one has passed
	 * successfully the authentication step. There is no limit on the number of
	 * concurrent sessions.
	 * 
	 * @return A {@link Session} object.
	 * @throws IOException
	 */
	public synchronized Session openSession() throws IOException
	{
		if (tm == null)
			throw new IllegalStateException("Cannot open session, you need to establish a connection first.");

		if (!authenticated)
			throw new IllegalStateException("Cannot open session, connection is not authenticated.");

		return new Session(cm, getOrCreateSecureRND());
	}

	/**
	 * Send an SSH_MSG_IGNORE packet. This method will generate a random data attribute
	 * (length between 0 (invlusive) and 16 (exclusive) bytes, contents are random bytes).
	 * <p>
	 * This method must only be called once the connection is established.
	 * 
	 * @throws IOException
	 */
	public synchronized void sendIgnorePacket() throws IOException
	{
		SecureRandom rnd = getOrCreateSecureRND();

		byte[] data = new byte[rnd.nextInt(16)];
		rnd.nextBytes(data);

		sendIgnorePacket(data);
	}

	/**
	 * Send an SSH_MSG_IGNORE packet with the given data attribute.
	 * <p>
	 * This method must only be called once the connection is established.
	 * 
	 * @throws IOException
	 */
	public synchronized void sendIgnorePacket(byte[] data) throws IOException
	{
		if (data == null)
			throw new IllegalArgumentException("data argument must not be null.");

		if (tm == null)
			throw new IllegalStateException(
					"Cannot send SSH_MSG_IGNORE packet, you need to establish a connection first.");

		PacketIgnore pi = new PacketIgnore();
		pi.setData(data);

		tm.sendMessage(pi.getPayload());
	}

	/**
	 * Removes duplicates from a String array, keeps only first occurence
	 * of each element. Does not destroy order of elements; can handle nulls.
	 * Uses a very efficient O(N^2) algorithm =)
	 * 
	 * @param list a String array.
	 * @return a cleaned String array.
	 */
	private String[] removeDuplicates(String[] list)
	{
		if ((list == null) || (list.length < 2))
			return list;

		String[] list2 = new String[list.length];

		int count = 0;

		for (int i = 0; i < list.length; i++)
		{
			boolean duplicate = false;

			String element = list[i];

			for (int j = 0; j < count; j++)
			{
				if (((element == null) && (list2[j] == null)) || ((element != null) && (element.equals(list2[j]))))
				{
					duplicate = true;
					break;
				}
			}

			if (duplicate)
				continue;

			list2[count++] = list[i];
		}

		if (count == list2.length)
			return list2;

		String[] tmp = new String[count];
		System.arraycopy(list2, 0, tmp, 0, count);

		return tmp;
	}

	/**
	 * Unless you know what you are doing, you will never need this.
	 * 
	 * @param ciphers
	 */
	public synchronized void setClient2ServerCiphers(String[] ciphers)
	{
		if ((ciphers == null) || (ciphers.length == 0))
			throw new IllegalArgumentException();
		ciphers = removeDuplicates(ciphers);
		BlockCipherFactory.checkCipherList(ciphers);
		cryptoWishList.c2s_enc_algos = ciphers;
	}

	/**
	 * Unless you know what you are doing, you will never need this.
	 * 
	 * @param macs
	 */
	public synchronized void setClient2ServerMACs(String[] macs)
	{
		if ((macs == null) || (macs.length == 0))
			throw new IllegalArgumentException();
		macs = removeDuplicates(macs);
		MAC.checkMacList(macs);
		cryptoWishList.c2s_mac_algos = macs;
	}

	/**
	 * Sets the parameters for the diffie-hellman group exchange. Unless you
	 * know what you are doing, you will never need this. Default values are
	 * defined in the {@link DHGexParameters} class.
	 * 
	 * @param dgp {@link DHGexParameters}, non null.
	 * 
	 */
	public synchronized void setDHGexParameters(DHGexParameters dgp)
	{
		if (dgp == null)
			throw new IllegalArgumentException();

		dhgexpara = dgp;
	}

	/**
	 * Unless you know what you are doing, you will never need this.
	 * 
	 * @param ciphers
	 */
	public synchronized void setServer2ClientCiphers(String[] ciphers)
	{
		if ((ciphers == null) || (ciphers.length == 0))
			throw new IllegalArgumentException();
		ciphers = removeDuplicates(ciphers);
		BlockCipherFactory.checkCipherList(ciphers);
		cryptoWishList.s2c_enc_algos = ciphers;
	}

	/**
	 * Unless you know what you are doing, you will never need this.
	 * 
	 * @param macs
	 */
	public synchronized void setServer2ClientMACs(String[] macs)
	{
		if ((macs == null) || (macs.length == 0))
			throw new IllegalArgumentException();

		macs = removeDuplicates(macs);
		MAC.checkMacList(macs);
		cryptoWishList.s2c_mac_algos = macs;
	}

	/**
	 * Define the set of allowed server host key algorithms to be used for
	 * the following key exchange operations.
	 * <p>
	 * Unless you know what you are doing, you will never need this.
	 * 
	 * @param algos An array of allowed server host key algorithms.
	 * 	SSH-2 defines <code>ssh-dss</code> and <code>ssh-rsa</code>.
	 * 	The entries of the array must be ordered after preference, i.e.,
	 *  the entry at index 0 is the most preferred one. You must specify
	 *  at least one entry.
	 */
	public synchronized void setServerHostKeyAlgorithms(String[] algos)
	{
		if ((algos == null) || (algos.length == 0))
			throw new IllegalArgumentException();

		algos = removeDuplicates(algos);
		KexManager.checkServerHostkeyAlgorithmsList(algos);
		cryptoWishList.serverHostKeyAlgorithms = algos;
	}

	/**
	 * Enable/disable TCP_NODELAY (disable/enable Nagle's algorithm) on the underlying socket.
	 * <p>
	 * Can be called at any time. If the connection has not yet been established
	 * then the passed value will be stored and set after the socket has been set up.
	 * The default value that will be used is <code>false</code>.
	 * 
	 * @param enable the argument passed to the <code>Socket.setTCPNoDelay()</code> method.
	 * @throws IOException
	 */
	public synchronized void setTCPNoDelay(boolean enable) throws IOException
	{
		tcpNoDelay = enable;

		if (tm != null)
			tm.setTcpNoDelay(enable);
	}

	/**
	 * Used to tell the library that the connection shall be established through a proxy server.
	 * It only makes sense to call this method before calling the {@link #connect() connect()}
	 * method.
	 * <p>
	 * At the moment, only HTTP proxies are supported.
	 * <p>
	 * Note: This method can be called any number of times. The {@link #connect() connect()}
	 * method will use the value set in the last preceding invocation of this method.
	 * 
	 * @see HTTPProxyData
	 * 
	 * @param proxyData Connection information about the proxy. If <code>null</code>, then
	 *                  no proxy will be used (non surprisingly, this is also the default).
	 */
	public synchronized void setProxyData(ProxyData proxyData)
	{
		this.proxyData = proxyData;
	}

	/**
	 * Request a remote port forwarding.
	 * If successful, then forwarded connections will be redirected to the given target address.
	 * You can cancle a requested remote port forwarding by calling
	 * {@link #cancelRemotePortForwarding(int) cancelRemotePortForwarding()}.
	 * <p>
	 * A call of this method will block until the peer either agreed or disagreed to your request-
	 * <p>
	 * Note 1: this method typically fails if you
	 * <ul>
	 * <li>pass a port number for which the used remote user has not enough permissions (i.e., port
	 * &lt; 1024)</li>
	 * <li>or pass a port number that is already in use on the remote server</li>
	 * <li>or if remote port forwarding is disabled on the server.</li>
	 * </ul>
	 * <p>
	 * Note 2: (from the openssh man page): By default, the listening socket on the server will be
	 * bound to the loopback interface only. This may be overriden by specifying a bind address.
	 * Specifying a remote bind address will only succeed if the server's <b>GatewayPorts</b> option
	 * is enabled (see sshd_config(5)).
	 * 
	 * @param bindAddress address to bind to on the server:
	 *                    <ul>
	 *                    <li>"" means that connections are to be accepted on all protocol families
	 *                    supported by the SSH implementation</li>
	 *                    <li>"0.0.0.0" means to listen on all IPv4 addresses</li>
	 *                    <li>"::" means to listen on all IPv6 addresses</li>
	 *                    <li>"localhost" means to listen on all protocol families supported by the SSH
	 *                    implementation on loopback addresses only, [RFC3330] and RFC3513]</li>
	 *                    <li>"127.0.0.1" and "::1" indicate listening on the loopback interfaces for
	 *                    IPv4 and IPv6 respectively</li>
	 *                    </ul>
	 * @param bindPort port number to bind on the server (must be &gt; 0)
	 * @param targetAddress the target address (IP or hostname)
	 * @param targetPort the target port
	 * @throws IOException
	 */
	public synchronized void requestRemotePortForwarding(String bindAddress, int bindPort, String targetAddress,
			int targetPort) throws IOException
	{
		if (tm == null)
			throw new IllegalStateException("You need to establish a connection first.");

		if (!authenticated)
			throw new IllegalStateException("The connection is not authenticated.");

		if ((bindAddress == null) || (targetAddress == null) || (bindPort <= 0) || (targetPort <= 0))
			throw new IllegalArgumentException();

		cm.requestGlobalForward(bindAddress, bindPort, targetAddress, targetPort);
	}

	/**
	 * Cancel an earlier requested remote port forwarding. 
	 * Currently active forwardings will not be affected (e.g., disrupted).
	 * Note that further connection forwarding requests may be received until
	 * this method has returned.
	 * 
	 * @param bindPort the allocated port number on the server
	 * @throws IOException if the remote side refuses the cancel request or another low
	 *         level error occurs (e.g., the underlying connection is closed)
	 */
	public synchronized void cancelRemotePortForwarding(int bindPort) throws IOException
	{
		if (tm == null)
			throw new IllegalStateException("You need to establish a connection first.");

		if (!authenticated)
			throw new IllegalStateException("The connection is not authenticated.");

		cm.requestCancelGlobalForward(bindPort);
	}

	/**
	 * Provide your own instance of SecureRandom. Can be used, e.g., if you
	 * want to seed the used SecureRandom generator manually.
	 * <p>
	 * The SecureRandom instance is used during key exchanges, public key authentication,
	 * x11 cookie generation and the like.
	 * 
	 * @param rnd a SecureRandom instance
	 */
	public synchronized void setSecureRandom(SecureRandom rnd)
	{
		if (rnd == null)
			throw new IllegalArgumentException();

		this.generator = rnd;
	}

	/**
	 * Enable/disable debug logging. <b>Only do this when requested by Trilead
	 * support.</b>
	 * <p>
	 * For speed reasons, some static variables used to check whether debugging
	 * is enabled are not protected with locks. In other words, if you
	 * dynamicaly enable/disable debug logging, then some threads may still use
	 * the old setting. To be on the safe side, enable debugging before doing
	 * the <code>connect()</code> call.
	 * 
	 * @param enable on/off
	 * @param logger a {@link DebugLogger DebugLogger} instance, <code>null</code>
	 * means logging using the simple logger which logs all messages
	 * to to stderr. Ignored if enabled is <code>false</code>
	 */
	public synchronized void enableDebugging(boolean enable, DebugLogger logger)
	{
		Logger.enabled = enable;

		if (enable == false)
		{
			Logger.logger = null;
		}
		else
		{
			if (logger == null)
			{
				logger = new DebugLogger()
				{

					public void log(int level, String className, String message)
					{
						long now = System.currentTimeMillis();
						System.err.println(now + " : " + className + ": " + message);
					}
				};
			}
		}
	}
	
	/**
	 * This method can be used to perform end-to-end connection testing.
	 * It sends a 'ping' message to the server and waits for the 'pong' from
	 * the server.
	 * <p>
	 * When this method throws an exception, then you can assume that the
	 * connection should be abandoned.
	 * <p>
	 * Note: Works only after one has passed successfully the authentication step.
	 * <p>
	 * Implementation details: this method sends a SSH_MSG_GLOBAL_REQUEST
	 * request ('trilead-ping') to the server and waits for the SSH_MSG_REQUEST_FAILURE
	 * reply packet from the server.
	 * 
	 * @throws IOException in case of any problem
	 */
	public synchronized void ping() throws IOException
	{
		if (tm == null)
			throw new IllegalStateException("You need to establish a connection first.");

		if (!authenticated)
			throw new IllegalStateException("The connection is not authenticated.");

		cm.requestGlobalTrileadPing();
	}

    /**
     * Executes a process remotely and blocks until its completion.
     *
     * @param output
     *      The stdout/stderr will be sent to this stream.
     */
    public int exec(String command, OutputStream output) throws IOException, InterruptedException {
        Session session = openSession();
        try {
            session.execCommand(command);
            PumpThread t1 = new PumpThread(session.getStdout(), output);
            t1.start();
            PumpThread t2 = new PumpThread(session.getStderr(), output);
            t2.start();
            session.getStdin().close();
            t1.join();
            t2.join();

            // wait for some time since the delivery of the exit status often gets delayed
            session.waitForCondition(ChannelCondition.EXIT_STATUS,3000);
            Integer r = session.getExitStatus();
            if(r!=null) return r.intValue();
            return -1;
        } finally {
            session.close();
        }
    }

    /**
     * Pumps {@link InputStream} to {@link OutputStream}.
     *
     * @author Kohsuke Kawaguchi
     */
    private static final class PumpThread extends Thread {
        private final InputStream in;
        private final OutputStream out;

        public PumpThread(InputStream in, OutputStream out) {
            super("pump thread");
            this.in = in;
            this.out = out;
        }

        public void run() {
            byte[] buf = new byte[1024];
            try {
                while(true) {
                    int len = in.read(buf);
                    if(len<0) {
                        in.close();
                        return;
                    }
                    out.write(buf,0,len);
                }
            } catch (IOException e) {
                e.printStackTrace();
            }
        }
    }
}
=======

package com.trilead.ssh2;

import java.io.CharArrayWriter;
import java.io.File;
import java.io.FileReader;
import java.io.IOException;
import java.net.InetSocketAddress;
import java.net.SocketTimeoutException;
import java.security.SecureRandom;
import java.util.Vector;

import com.trilead.ssh2.auth.AuthenticationManager;
import com.trilead.ssh2.channel.ChannelManager;
import com.trilead.ssh2.crypto.CryptoWishList;
import com.trilead.ssh2.crypto.cipher.BlockCipherFactory;
import com.trilead.ssh2.crypto.digest.MAC;
import com.trilead.ssh2.log.Logger;
import com.trilead.ssh2.packets.PacketIgnore;
import com.trilead.ssh2.transport.ClientServerHello;
import com.trilead.ssh2.transport.KexManager;
import com.trilead.ssh2.transport.TransportManager;
import com.trilead.ssh2.util.TimeoutService;
import com.trilead.ssh2.util.TimeoutService.TimeoutToken;

/**
 * A <code>Connection</code> is used to establish an encrypted TCP/IP
 * connection to a SSH-2 server.
 * <p>
 * Typically, one
 * <ol>
 * <li>creates a {@link #Connection(String) Connection} object.</li>
 * <li>calls the {@link #connect() connect()} method.</li>
 * <li>calls some of the authentication methods (e.g.,
 * {@link #authenticateWithPublicKey(String, File, String) authenticateWithPublicKey()}).</li>
 * <li>calls one or several times the {@link #openSession() openSession()}
 * method.</li>
 * <li>finally, one must close the connection and release resources with the
 * {@link #close() close()} method.</li>
 * </ol>
 * 
 * @author Christian Plattner, plattner@trilead.com
 * @version $Id: Connection.java,v 1.3 2008/04/01 12:38:09 cplattne Exp $
 */

public class Connection
{
	/**
	 * The identifier presented to the SSH-2 server.
	 */
	public final static String identification = "TrileadSSH2Java_213";

	/**
	 * Will be used to generate all random data needed for the current
	 * connection. Note: SecureRandom.nextBytes() is thread safe.
	 */
	private SecureRandom generator;

	/**
	 * Unless you know what you are doing, you will never need this.
	 * 
	 * @return The list of supported cipher algorithms by this implementation.
	 */
	public static synchronized String[] getAvailableCiphers()
	{
		return BlockCipherFactory.getDefaultCipherList();
	}

	/**
	 * Unless you know what you are doing, you will never need this.
	 * 
	 * @return The list of supported MAC algorthims by this implementation.
	 */
	public static synchronized String[] getAvailableMACs()
	{
		return MAC.getMacList();
	}

	/**
	 * Unless you know what you are doing, you will never need this.
	 * 
	 * @return The list of supported server host key algorthims by this
	 *         implementation.
	 */
	public static synchronized String[] getAvailableServerHostKeyAlgorithms()
	{
		return KexManager.getDefaultServerHostkeyAlgorithmList();
	}

	private AuthenticationManager am;

	private boolean authenticated = false;
	private ChannelManager cm;

	private CryptoWishList cryptoWishList = new CryptoWishList();

	private DHGexParameters dhgexpara = new DHGexParameters();

	private final String hostname;

	private final int port;

	private TransportManager tm;

	private boolean tcpNoDelay = false;

	private ProxyData proxyData = null;

	private Vector connectionMonitors = new Vector();

	/**
	 * Prepares a fresh <code>Connection</code> object which can then be used
	 * to establish a connection to the specified SSH-2 server.
	 * <p>
	 * Same as {@link #Connection(String, int) Connection(hostname, 22)}.
	 * 
	 * @param hostname
	 *            the hostname of the SSH-2 server.
	 */
	public Connection(String hostname)
	{
		this(hostname, 22);
	}

	/**
	 * Prepares a fresh <code>Connection</code> object which can then be used
	 * to establish a connection to the specified SSH-2 server.
	 * 
	 * @param hostname
	 *            the host where we later want to connect to.
	 * @param port
	 *            port on the server, normally 22.
	 */
	public Connection(String hostname, int port)
	{
		this.hostname = hostname;
		this.port = port;
	}

	/**
	 * After a successful connect, one has to authenticate oneself. This method
	 * is based on DSA (it uses DSA to sign a challenge sent by the server).
	 * <p>
	 * If the authentication phase is complete, <code>true</code> will be
	 * returned. If the server does not accept the request (or if further
	 * authentication steps are needed), <code>false</code> is returned and
	 * one can retry either by using this or any other authentication method
	 * (use the <code>getRemainingAuthMethods</code> method to get a list of
	 * the remaining possible methods).
	 * 
	 * @param user
	 *            A <code>String</code> holding the username.
	 * @param pem
	 *            A <code>String</code> containing the DSA private key of the
	 *            user in OpenSSH key format (PEM, you can't miss the
	 *            "-----BEGIN DSA PRIVATE KEY-----" tag). The string may contain
	 *            linefeeds.
	 * @param password
	 *            If the PEM string is 3DES encrypted ("DES-EDE3-CBC"), then you
	 *            must specify the password. Otherwise, this argument will be
	 *            ignored and can be set to <code>null</code>.
	 * 
	 * @return whether the connection is now authenticated.
	 * @throws IOException
	 * 
	 * @deprecated You should use one of the
	 *             {@link #authenticateWithPublicKey(String, File, String) authenticateWithPublicKey()}
	 *             methods, this method is just a wrapper for it and will
	 *             disappear in future builds.
	 * 
	 */
	public synchronized boolean authenticateWithDSA(String user, String pem, String password) throws IOException
	{
		if (tm == null)
			throw new IllegalStateException("Connection is not established!");

		if (authenticated)
			throw new IllegalStateException("Connection is already authenticated!");

		if (am == null)
			am = new AuthenticationManager(tm);

		if (cm == null)
			cm = new ChannelManager(tm);

		if (user == null)
			throw new IllegalArgumentException("user argument is null");

		if (pem == null)
			throw new IllegalArgumentException("pem argument is null");

		authenticated = am.authenticatePublicKey(user, pem.toCharArray(), password, getOrCreateSecureRND());

		return authenticated;
	}

	/**
	 * A wrapper that calls
	 * {@link #authenticateWithKeyboardInteractive(String, String[], InteractiveCallback)
	 * authenticateWithKeyboardInteractivewith} a <code>null</code> submethod
	 * list.
	 * 
	 * @param user
	 *            A <code>String</code> holding the username.
	 * @param cb
	 *            An <code>InteractiveCallback</code> which will be used to
	 *            determine the responses to the questions asked by the server.
	 * @return whether the connection is now authenticated.
	 * @throws IOException
	 */
	public synchronized boolean authenticateWithKeyboardInteractive(String user, InteractiveCallback cb)
			throws IOException
	{
		return authenticateWithKeyboardInteractive(user, null, cb);
	}

	/**
	 * After a successful connect, one has to authenticate oneself. This method
	 * is based on "keyboard-interactive", specified in
	 * draft-ietf-secsh-auth-kbdinteract-XX. Basically, you have to define a
	 * callback object which will be feeded with challenges generated by the
	 * server. Answers are then sent back to the server. It is possible that the
	 * callback will be called several times during the invocation of this
	 * method (e.g., if the server replies to the callback's answer(s) with
	 * another challenge...)
	 * <p>
	 * If the authentication phase is complete, <code>true</code> will be
	 * returned. If the server does not accept the request (or if further
	 * authentication steps are needed), <code>false</code> is returned and
	 * one can retry either by using this or any other authentication method
	 * (use the <code>getRemainingAuthMethods</code> method to get a list of
	 * the remaining possible methods).
	 * <p>
	 * Note: some SSH servers advertise "keyboard-interactive", however, any
	 * interactive request will be denied (without having sent any challenge to
	 * the client).
	 * 
	 * @param user
	 *            A <code>String</code> holding the username.
	 * @param submethods
	 *            An array of submethod names, see
	 *            draft-ietf-secsh-auth-kbdinteract-XX. May be <code>null</code>
	 *            to indicate an empty list.
	 * @param cb
	 *            An <code>InteractiveCallback</code> which will be used to
	 *            determine the responses to the questions asked by the server.
	 * 
	 * @return whether the connection is now authenticated.
	 * @throws IOException
	 */
	public synchronized boolean authenticateWithKeyboardInteractive(String user, String[] submethods,
			InteractiveCallback cb) throws IOException
	{
		if (cb == null)
			throw new IllegalArgumentException("Callback may not ne NULL!");

		if (tm == null)
			throw new IllegalStateException("Connection is not established!");

		if (authenticated)
			throw new IllegalStateException("Connection is already authenticated!");

		if (am == null)
			am = new AuthenticationManager(tm);

		if (cm == null)
			cm = new ChannelManager(tm);

		if (user == null)
			throw new IllegalArgumentException("user argument is null");

		authenticated = am.authenticateInteractive(user, submethods, cb);

		return authenticated;
	}

	/**
	 * After a successful connect, one has to authenticate oneself. This method
	 * sends username and password to the server.
	 * <p>
	 * If the authentication phase is complete, <code>true</code> will be
	 * returned. If the server does not accept the request (or if further
	 * authentication steps are needed), <code>false</code> is returned and
	 * one can retry either by using this or any other authentication method
	 * (use the <code>getRemainingAuthMethods</code> method to get a list of
	 * the remaining possible methods).
	 * <p>
	 * Note: if this method fails, then please double-check that it is actually
	 * offered by the server (use
	 * {@link #getRemainingAuthMethods(String) getRemainingAuthMethods()}.
	 * <p>
	 * Often, password authentication is disabled, but users are not aware of
	 * it. Many servers only offer "publickey" and "keyboard-interactive".
	 * However, even though "keyboard-interactive" *feels* like password
	 * authentication (e.g., when using the putty or openssh clients) it is
	 * *not* the same mechanism.
	 * 
	 * @param user
	 * @param password
	 * @return if the connection is now authenticated.
	 * @throws IOException
	 */
	public synchronized boolean authenticateWithPassword(String user, String password) throws IOException
	{
		if (tm == null)
			throw new IllegalStateException("Connection is not established!");

		if (authenticated)
			throw new IllegalStateException("Connection is already authenticated!");

		if (am == null)
			am = new AuthenticationManager(tm);

		if (cm == null)
			cm = new ChannelManager(tm);

		if (user == null)
			throw new IllegalArgumentException("user argument is null");

		if (password == null)
			throw new IllegalArgumentException("password argument is null");

		authenticated = am.authenticatePassword(user, password);

		return authenticated;
	}

	/**
	 * After a successful connect, one has to authenticate oneself. This method
	 * can be used to explicitly use the special "none" authentication method
	 * (where only a username has to be specified).
	 * <p>
	 * Note 1: The "none" method may always be tried by clients, however as by
	 * the specs, the server will not explicitly announce it. In other words,
	 * the "none" token will never show up in the list returned by
	 * {@link #getRemainingAuthMethods(String)}.
	 * <p>
	 * Note 2: no matter which one of the authenticateWithXXX() methods you
	 * call, the library will always issue exactly one initial "none"
	 * authentication request to retrieve the initially allowed list of
	 * authentication methods by the server. Please read RFC 4252 for the
	 * details.
	 * <p>
	 * If the authentication phase is complete, <code>true</code> will be
	 * returned. If further authentication steps are needed, <code>false</code>
	 * is returned and one can retry by any other authentication method (use the
	 * <code>getRemainingAuthMethods</code> method to get a list of the
	 * remaining possible methods).
	 * 
	 * @param user
	 * @return if the connection is now authenticated.
	 * @throws IOException
	 */
	public synchronized boolean authenticateWithNone(String user) throws IOException
	{
		if (tm == null)
			throw new IllegalStateException("Connection is not established!");

		if (authenticated)
			throw new IllegalStateException("Connection is already authenticated!");

		if (am == null)
			am = new AuthenticationManager(tm);

		if (cm == null)
			cm = new ChannelManager(tm);

		if (user == null)
			throw new IllegalArgumentException("user argument is null");

		/* Trigger the sending of the PacketUserauthRequestNone packet */
		/* (if not already done) */

		authenticated = am.authenticateNone(user);

		return authenticated;
	}

	/**
	 * After a successful connect, one has to authenticate oneself. The
	 * authentication method "publickey" works by signing a challenge sent by
	 * the server. The signature is either DSA or RSA based - it just depends on
	 * the type of private key you specify, either a DSA or RSA private key in
	 * PEM format. And yes, this is may seem to be a little confusing, the
	 * method is called "publickey" in the SSH-2 protocol specification, however
	 * since we need to generate a signature, you actually have to supply a
	 * private key =).
	 * <p>
	 * The private key contained in the PEM file may also be encrypted
	 * ("Proc-Type: 4,ENCRYPTED"). The library supports DES-CBC and DES-EDE3-CBC
	 * encryption, as well as the more exotic PEM encrpytions AES-128-CBC,
	 * AES-192-CBC and AES-256-CBC.
	 * <p>
	 * If the authentication phase is complete, <code>true</code> will be
	 * returned. If the server does not accept the request (or if further
	 * authentication steps are needed), <code>false</code> is returned and
	 * one can retry either by using this or any other authentication method
	 * (use the <code>getRemainingAuthMethods</code> method to get a list of
	 * the remaining possible methods).
	 * <p>
	 * NOTE PUTTY USERS: Event though your key file may start with
	 * "-----BEGIN..." it is not in the expected format. You have to convert it
	 * to the OpenSSH key format by using the "puttygen" tool (can be downloaded
	 * from the Putty website). Simply load your key and then use the
	 * "Conversions/Export OpenSSH key" functionality to get a proper PEM file.
	 * 
	 * @param user
	 *            A <code>String</code> holding the username.
	 * @param pemPrivateKey
	 *            A <code>char[]</code> containing a DSA or RSA private key of
	 *            the user in OpenSSH key format (PEM, you can't miss the
	 *            "-----BEGIN DSA PRIVATE KEY-----" or "-----BEGIN RSA PRIVATE
	 *            KEY-----" tag). The char array may contain
	 *            linebreaks/linefeeds.
	 * @param password
	 *            If the PEM structure is encrypted ("Proc-Type: 4,ENCRYPTED")
	 *            then you must specify a password. Otherwise, this argument
	 *            will be ignored and can be set to <code>null</code>.
	 * 
	 * @return whether the connection is now authenticated.
	 * @throws IOException
	 */
	public synchronized boolean authenticateWithPublicKey(String user, char[] pemPrivateKey, String password)
			throws IOException
	{
		if (tm == null)
			throw new IllegalStateException("Connection is not established!");

		if (authenticated)
			throw new IllegalStateException("Connection is already authenticated!");

		if (am == null)
			am = new AuthenticationManager(tm);

		if (cm == null)
			cm = new ChannelManager(tm);

		if (user == null)
			throw new IllegalArgumentException("user argument is null");

		if (pemPrivateKey == null)
			throw new IllegalArgumentException("pemPrivateKey argument is null");

		authenticated = am.authenticatePublicKey(user, pemPrivateKey, password, getOrCreateSecureRND());

		return authenticated;
	}

	/**
	 * A convenience wrapper function which reads in a private key (PEM format,
	 * either DSA or RSA) and then calls
	 * <code>authenticateWithPublicKey(String, char[], String)</code>.
	 * <p>
	 * NOTE PUTTY USERS: Event though your key file may start with
	 * "-----BEGIN..." it is not in the expected format. You have to convert it
	 * to the OpenSSH key format by using the "puttygen" tool (can be downloaded
	 * from the Putty website). Simply load your key and then use the
	 * "Conversions/Export OpenSSH key" functionality to get a proper PEM file.
	 * 
	 * @param user
	 *            A <code>String</code> holding the username.
	 * @param pemFile
	 *            A <code>File</code> object pointing to a file containing a
	 *            DSA or RSA private key of the user in OpenSSH key format (PEM,
	 *            you can't miss the "-----BEGIN DSA PRIVATE KEY-----" or
	 *            "-----BEGIN RSA PRIVATE KEY-----" tag).
	 * @param password
	 *            If the PEM file is encrypted then you must specify the
	 *            password. Otherwise, this argument will be ignored and can be
	 *            set to <code>null</code>.
	 * 
	 * @return whether the connection is now authenticated.
	 * @throws IOException
	 */
	public synchronized boolean authenticateWithPublicKey(String user, File pemFile, String password)
			throws IOException
	{
		if (pemFile == null)
			throw new IllegalArgumentException("pemFile argument is null");

		char[] buff = new char[256];

		CharArrayWriter cw = new CharArrayWriter();

		FileReader fr = new FileReader(pemFile);

		while (true)
		{
			int len = fr.read(buff);
			if (len < 0)
				break;
			cw.write(buff, 0, len);
		}

		fr.close();

		return authenticateWithPublicKey(user, cw.toCharArray(), password);
	}

	/**
	 * Add a {@link ConnectionMonitor} to this connection. Can be invoked at any
	 * time, but it is best to add connection monitors before invoking
	 * <code>connect()</code> to avoid glitches (e.g., you add a connection
	 * monitor after a successful connect(), but the connection has died in the
	 * mean time. Then, your connection monitor won't be notified.)
	 * <p>
	 * You can add as many monitors as you like.
	 * 
	 * @see ConnectionMonitor
	 * 
	 * @param cmon
	 *            An object implementing the <code>ConnectionMonitor</code>
	 *            interface.
	 */
	public synchronized void addConnectionMonitor(ConnectionMonitor cmon)
	{
		if (cmon == null)
			throw new IllegalArgumentException("cmon argument is null");

		connectionMonitors.addElement(cmon);

		if (tm != null)
			tm.setConnectionMonitors(connectionMonitors);
	}

	/**
	 * Close the connection to the SSH-2 server. All assigned sessions will be
	 * closed, too. Can be called at any time. Don't forget to call this once
	 * you don't need a connection anymore - otherwise the receiver thread may
	 * run forever.
	 */
	public synchronized void close()
	{
		Throwable t = new Throwable("Closed due to user request.");
		close(t, false);
	}

	private void close(Throwable t, boolean hard)
	{
		if (cm != null)
			cm.closeAllChannels();

		if (tm != null)
		{
			tm.close(t, hard == false);
			tm = null;
		}
		am = null;
		cm = null;
		authenticated = false;
	}

	/**
	 * Same as
	 * {@link #connect(ServerHostKeyVerifier, int, int) connect(null, 0, 0)}.
	 * 
	 * @return see comments for the
	 *         {@link #connect(ServerHostKeyVerifier, int, int) connect(ServerHostKeyVerifier, int, int)}
	 *         method.
	 * @throws IOException
	 */
	public synchronized ConnectionInfo connect() throws IOException
	{
		return connect(null, 0, 0);
	}

	/**
	 * Same as
	 * {@link #connect(ServerHostKeyVerifier, int, int) connect(verifier, 0, 0)}.
	 * 
	 * @return see comments for the
	 *         {@link #connect(ServerHostKeyVerifier, int, int) connect(ServerHostKeyVerifier, int, int)}
	 *         method.
	 * @throws IOException
	 */
	public synchronized ConnectionInfo connect(ServerHostKeyVerifier verifier) throws IOException
	{
		return connect(verifier, 0, 0);
	}

	/**
	 * Connect to the SSH-2 server and, as soon as the server has presented its
	 * host key, use the
	 * {@link ServerHostKeyVerifier#verifyServerHostKey(String, int, String,
	 * byte[]) ServerHostKeyVerifier.verifyServerHostKey()} method of the
	 * <code>verifier</code> to ask for permission to proceed. If
	 * <code>verifier</code> is <code>null</code>, then any host key will
	 * be accepted - this is NOT recommended, since it makes man-in-the-middle
	 * attackes VERY easy (somebody could put a proxy SSH server between you and
	 * the real server).
	 * <p>
	 * Note: The verifier will be called before doing any crypto calculations
	 * (i.e., diffie-hellman). Therefore, if you don't like the presented host
	 * key then no CPU cycles are wasted (and the evil server has less
	 * information about us).
	 * <p>
	 * However, it is still possible that the server presented a fake host key:
	 * the server cheated (typically a sign for a man-in-the-middle attack) and
	 * is not able to generate a signature that matches its host key. Don't
	 * worry, the library will detect such a scenario later when checking the
	 * signature (the signature cannot be checked before having completed the
	 * diffie-hellman exchange).
	 * <p>
	 * Note 2: The {@link ServerHostKeyVerifier#verifyServerHostKey(String, int,
	 * String, byte[]) ServerHostKeyVerifier.verifyServerHostKey()} method will
	 * *NOT* be called from the current thread, the call is being made from a
	 * background thread (there is a background dispatcher thread for every
	 * established connection).
	 * <p>
	 * Note 3: This method will block as long as the key exchange of the
	 * underlying connection has not been completed (and you have not specified
	 * any timeouts).
	 * <p>
	 * Note 4: If you want to re-use a connection object that was successfully
	 * connected, then you must call the {@link #close()} method before invoking
	 * <code>connect()</code> again.
	 * 
	 * @param verifier
	 *            An object that implements the {@link ServerHostKeyVerifier}
	 *            interface. Pass <code>null</code> to accept any server host
	 *            key - NOT recommended.
	 * 
	 * @param connectTimeout
	 *            Connect the underlying TCP socket to the server with the given
	 *            timeout value (non-negative, in milliseconds). Zero means no
	 *            timeout. If a proxy is being used (see
	 *            {@link #setProxyData(ProxyData)}), then this timeout is used
	 *            for the connection establishment to the proxy.
	 * 
	 * @param kexTimeout
	 *            Timeout for complete connection establishment (non-negative,
	 *            in milliseconds). Zero means no timeout. The timeout counts
	 *            from the moment you invoke the connect() method and is
	 *            cancelled as soon as the first key-exchange round has
	 *            finished. It is possible that the timeout event will be fired
	 *            during the invocation of the <code>verifier</code> callback,
	 *            but it will only have an effect after the
	 *            <code>verifier</code> returns.
	 * 
	 * @return A {@link ConnectionInfo} object containing the details of the
	 *         established connection.
	 * 
	 * @throws IOException
	 *             If any problem occurs, e.g., the server's host key is not
	 *             accepted by the <code>verifier</code> or there is problem
	 *             during the initial crypto setup (e.g., the signature sent by
	 *             the server is wrong).
	 *             <p>
	 *             In case of a timeout (either connectTimeout or kexTimeout) a
	 *             SocketTimeoutException is thrown.
	 *             <p>
	 *             An exception may also be thrown if the connection was already
	 *             successfully connected (no matter if the connection broke in
	 *             the mean time) and you invoke <code>connect()</code> again
	 *             without having called {@link #close()} first.
	 *             <p>
	 *             If a HTTP proxy is being used and the proxy refuses the
	 *             connection, then a {@link HTTPProxyException} may be thrown,
	 *             which contains the details returned by the proxy. If the
	 *             proxy is buggy and does not return a proper HTTP response,
	 *             then a normal IOException is thrown instead.
	 */
	public synchronized ConnectionInfo connect(ServerHostKeyVerifier verifier, int connectTimeout, int kexTimeout)
			throws IOException
	{
		final class TimeoutState
		{
			boolean isCancelled = false;
			boolean timeoutSocketClosed = false;
		}

		if (tm != null)
			throw new IOException("Connection to " + hostname + " is already in connected state!");

		if (connectTimeout < 0)
			throw new IllegalArgumentException("connectTimeout must be non-negative!");

		if (kexTimeout < 0)
			throw new IllegalArgumentException("kexTimeout must be non-negative!");

		final TimeoutState state = new TimeoutState();

		tm = new TransportManager(hostname, port);

		tm.setConnectionMonitors(connectionMonitors);

		/*
		 * Make sure that the runnable below will observe the new value of "tm"
		 * and "state" (the runnable will be executed in a different thread,
		 * which may be already running, that is why we need a memory barrier
		 * here). See also the comment in Channel.java if you are interested in
		 * the details.
		 * 
		 * OKOK, this is paranoid since adding the runnable to the todo list of
		 * the TimeoutService will ensure that all writes have been flushed
		 * before the Runnable reads anything (there is a synchronized block in
		 * TimeoutService.addTimeoutHandler).
		 */

		synchronized (tm)
		{
			/* We could actually synchronize on anything. */
		}

		try
		{
			TimeoutToken token = null;

			if (kexTimeout > 0)
			{
				final Runnable timeoutHandler = new Runnable()
				{
					public void run()
					{
						synchronized (state)
						{
							if (state.isCancelled)
								return;
							state.timeoutSocketClosed = true;
							tm.close(new SocketTimeoutException("The connect timeout expired"), false);
						}
					}
				};

				long timeoutHorizont = System.currentTimeMillis() + kexTimeout;

				token = TimeoutService.addTimeoutHandler(timeoutHorizont, timeoutHandler);
			}

			try
			{
				tm.initialize(cryptoWishList, verifier, dhgexpara, connectTimeout, getOrCreateSecureRND(), proxyData);
			}
			catch (SocketTimeoutException se)
			{
				throw (SocketTimeoutException) new SocketTimeoutException(
						"The connect() operation on the socket timed out.").initCause(se);
			}

			tm.setTcpNoDelay(tcpNoDelay);

			/* Wait until first KEX has finished */

			ConnectionInfo ci = tm.getConnectionInfo(1);

			/* Now try to cancel the timeout, if needed */

			if (token != null)
			{
				TimeoutService.cancelTimeoutHandler(token);

				/* Were we too late? */

				synchronized (state)
				{
					if (state.timeoutSocketClosed)
						throw new IOException("This exception will be replaced by the one below =)");
					/*
					 * Just in case the "cancelTimeoutHandler" invocation came
					 * just a little bit too late but the handler did not enter
					 * the semaphore yet - we can still stop it.
					 */
					state.isCancelled = true;
				}
			}

			return ci;
		}
		catch (SocketTimeoutException ste)
		{
			throw ste;
		}
		catch (IOException e1)
		{
			/* This will also invoke any registered connection monitors */
			close(new Throwable("There was a problem during connect."), false);

			synchronized (state)
			{
				/*
				 * Show a clean exception, not something like "the socket is
				 * closed!?!"
				 */
				if (state.timeoutSocketClosed)
					throw new SocketTimeoutException("The kexTimeout (" + kexTimeout + " ms) expired.");
			}

			/* Do not wrap a HTTPProxyException */
			if (e1 instanceof HTTPProxyException)
				throw e1;

			throw (IOException) new IOException("There was a problem while connecting to " + hostname + ":" + port)
					.initCause(e1);
		}
	}

	/**
	 * Creates a new {@link LocalPortForwarder}. A
	 * <code>LocalPortForwarder</code> forwards TCP/IP connections that arrive
	 * at a local port via the secure tunnel to another host (which may or may
	 * not be identical to the remote SSH-2 server).
	 * <p>
	 * This method must only be called after one has passed successfully the
	 * authentication step. There is no limit on the number of concurrent
	 * forwardings.
	 * 
	 * @param local_port
	 *            the local port the LocalPortForwarder shall bind to.
	 * @param host_to_connect
	 *            target address (IP or hostname)
	 * @param port_to_connect
	 *            target port
	 * @return A {@link LocalPortForwarder} object.
	 * @throws IOException
	 */
	public synchronized LocalPortForwarder createLocalPortForwarder(int local_port, String host_to_connect,
			int port_to_connect) throws IOException
	{
		if (tm == null)
			throw new IllegalStateException("Cannot forward ports, you need to establish a connection first.");

		if (!authenticated)
			throw new IllegalStateException("Cannot forward ports, connection is not authenticated.");

		return new LocalPortForwarder(cm, local_port, host_to_connect, port_to_connect);
	}

	/**
	 * Creates a new {@link LocalPortForwarder}. A
	 * <code>LocalPortForwarder</code> forwards TCP/IP connections that arrive
	 * at a local port via the secure tunnel to another host (which may or may
	 * not be identical to the remote SSH-2 server).
	 * <p>
	 * This method must only be called after one has passed successfully the
	 * authentication step. There is no limit on the number of concurrent
	 * forwardings.
	 * 
	 * @param addr
	 *            specifies the InetSocketAddress where the local socket shall
	 *            be bound to.
	 * @param host_to_connect
	 *            target address (IP or hostname)
	 * @param port_to_connect
	 *            target port
	 * @return A {@link LocalPortForwarder} object.
	 * @throws IOException
	 */
	public synchronized LocalPortForwarder createLocalPortForwarder(InetSocketAddress addr, String host_to_connect,
			int port_to_connect) throws IOException
	{
		if (tm == null)
			throw new IllegalStateException("Cannot forward ports, you need to establish a connection first.");

		if (!authenticated)
			throw new IllegalStateException("Cannot forward ports, connection is not authenticated.");

		return new LocalPortForwarder(cm, addr, host_to_connect, port_to_connect);
	}

	/**
	 * Creates a new {@link LocalStreamForwarder}. A
	 * <code>LocalStreamForwarder</code> manages an Input/Outputstream pair
	 * that is being forwarded via the secure tunnel into a TCP/IP connection to
	 * another host (which may or may not be identical to the remote SSH-2
	 * server).
	 * 
	 * @param host_to_connect
	 * @param port_to_connect
	 * @return A {@link LocalStreamForwarder} object.
	 * @throws IOException
	 */
	public synchronized LocalStreamForwarder createLocalStreamForwarder(String host_to_connect, int port_to_connect)
			throws IOException
	{
		if (tm == null)
			throw new IllegalStateException("Cannot forward, you need to establish a connection first.");

		if (!authenticated)
			throw new IllegalStateException("Cannot forward, connection is not authenticated.");

		return new LocalStreamForwarder(cm, host_to_connect, port_to_connect);
	}

	/**
	 * Create a very basic {@link SCPClient} that can be used to copy files
	 * from/to the SSH-2 server.
	 * <p>
	 * Works only after one has passed successfully the authentication step.
	 * There is no limit on the number of concurrent SCP clients.
	 * <p>
	 * Note: This factory method will probably disappear in the future.
	 * 
	 * @return A {@link SCPClient} object.
	 * @throws IOException
	 */
	public synchronized SCPClient createSCPClient() throws IOException
	{
		if (tm == null)
			throw new IllegalStateException("Cannot create SCP client, you need to establish a connection first.");

		if (!authenticated)
			throw new IllegalStateException("Cannot create SCP client, connection is not authenticated.");

		return new SCPClient(this);
	}

	/**
	 * Force an asynchronous key re-exchange (the call does not block). The
	 * latest values set for MAC, Cipher and DH group exchange parameters will
	 * be used. If a key exchange is currently in progress, then this method has
	 * the only effect that the so far specified parameters will be used for the
	 * next (server driven) key exchange.
	 * <p>
	 * Note: This implementation will never start a key exchange (other than the
	 * initial one) unless you or the SSH-2 server ask for it.
	 * 
	 * @throws IOException
	 *             In case of any failure behind the scenes.
	 */
	public synchronized void forceKeyExchange() throws IOException
	{
		if (tm == null)
			throw new IllegalStateException("You need to establish a connection first.");

		tm.forceKeyExchange(cryptoWishList, dhgexpara);
	}

	/**
	 * Returns the hostname that was passed to the constructor.
	 * 
	 * @return the hostname
	 */
	public synchronized String getHostname()
	{
		return hostname;
	}

	/**
	 * Returns the port that was passed to the constructor.
	 * 
	 * @return the TCP port
	 */
	public synchronized int getPort()
	{
		return port;
	}

	/**
	 * Returns a {@link ConnectionInfo} object containing the details of the
	 * connection. Can be called as soon as the connection has been established
	 * (successfully connected).
	 * 
	 * @return A {@link ConnectionInfo} object.
	 * @throws IOException
	 *             In case of any failure behind the scenes.
	 */
	public synchronized ConnectionInfo getConnectionInfo() throws IOException
	{
		if (tm == null)
			throw new IllegalStateException(
					"Cannot get details of connection, you need to establish a connection first.");
		return tm.getConnectionInfo(1);
	}
	
	public synchronized ClientServerHello getVersionInfo() throws IOException {
		if (tm == null)
			throw new IllegalStateException(
					"Cannot get details of connection, you need to establish a connection first.");
		return tm.getVersionInfo();
	}


	/**
	 * After a successful connect, one has to authenticate oneself. This method
	 * can be used to tell which authentication methods are supported by the
	 * server at a certain stage of the authentication process (for the given
	 * username).
	 * <p>
	 * Note 1: the username will only be used if no authentication step was done
	 * so far (it will be used to ask the server for a list of possible
	 * authentication methods by sending the initial "none" request). Otherwise,
	 * this method ignores the user name and returns a cached method list (which
	 * is based on the information contained in the last negative server
	 * response).
	 * <p>
	 * Note 2: the server may return method names that are not supported by this
	 * implementation.
	 * <p>
	 * After a successful authentication, this method must not be called
	 * anymore.
	 * 
	 * @param user
	 *            A <code>String</code> holding the username.
	 * 
	 * @return a (possibly emtpy) array holding authentication method names.
	 * @throws IOException
	 */
	public synchronized String[] getRemainingAuthMethods(String user) throws IOException
	{
		if (user == null)
			throw new IllegalArgumentException("user argument may not be NULL!");

		if (tm == null)
			throw new IllegalStateException("Connection is not established!");

		if (authenticated)
			throw new IllegalStateException("Connection is already authenticated!");

		if (am == null)
			am = new AuthenticationManager(tm);

		if (cm == null)
			cm = new ChannelManager(tm);

		return am.getRemainingMethods(user);
	}

	/**
	 * Determines if the authentication phase is complete. Can be called at any
	 * time.
	 * 
	 * @return <code>true</code> if no further authentication steps are
	 *         needed.
	 */
	public synchronized boolean isAuthenticationComplete()
	{
		return authenticated;
	}

	/**
	 * Returns true if there was at least one failed authentication request and
	 * the last failed authentication request was marked with "partial success"
	 * by the server. This is only needed in the rare case of SSH-2 server
	 * setups that cannot be satisfied with a single successful authentication
	 * request (i.e., multiple authentication steps are needed.)
	 * <p>
	 * If you are interested in the details, then have a look at RFC4252.
	 * 
	 * @return if the there was a failed authentication step and the last one
	 *         was marked as a "partial success".
	 */
	public synchronized boolean isAuthenticationPartialSuccess()
	{
		if (am == null)
			return false;

		return am.getPartialSuccess();
	}

	/**
	 * Checks if a specified authentication method is available. This method is
	 * actually just a wrapper for {@link #getRemainingAuthMethods(String)
	 * getRemainingAuthMethods()}.
	 * 
	 * @param user
	 *            A <code>String</code> holding the username.
	 * @param method
	 *            An authentication method name (e.g., "publickey", "password",
	 *            "keyboard-interactive") as specified by the SSH-2 standard.
	 * @return if the specified authentication method is currently available.
	 * @throws IOException
	 */
	public synchronized boolean isAuthMethodAvailable(String user, String method) throws IOException
	{
		if (method == null)
			throw new IllegalArgumentException("method argument may not be NULL!");

		String methods[] = getRemainingAuthMethods(user);

		for (int i = 0; i < methods.length; i++)
		{
			if (methods[i].compareTo(method) == 0)
				return true;
		}

		return false;
	}

	private final SecureRandom getOrCreateSecureRND()
	{
		if (generator == null)
			generator = new SecureRandom();

		return generator;
	}

	/**
	 * Open a new {@link Session} on this connection. Works only after one has
	 * passed successfully the authentication step. There is no limit on the
	 * number of concurrent sessions.
	 * 
	 * @return A {@link Session} object.
	 * @throws IOException
	 */
	public synchronized Session openSession() throws IOException
	{
		if (tm == null)
			throw new IllegalStateException("Cannot open session, you need to establish a connection first.");

		if (!authenticated)
			throw new IllegalStateException("Cannot open session, connection is not authenticated.");

		return new Session(cm, getOrCreateSecureRND());
	}

	/**
	 * Send an SSH_MSG_IGNORE packet. This method will generate a random data
	 * attribute (length between 0 (invlusive) and 16 (exclusive) bytes,
	 * contents are random bytes).
	 * <p>
	 * This method must only be called once the connection is established.
	 * 
	 * @throws IOException
	 */
	public synchronized void sendIgnorePacket() throws IOException
	{
		SecureRandom rnd = getOrCreateSecureRND();

		byte[] data = new byte[rnd.nextInt(16)];
		rnd.nextBytes(data);

		sendIgnorePacket(data);
	}

	/**
	 * Send an SSH_MSG_IGNORE packet with the given data attribute.
	 * <p>
	 * This method must only be called once the connection is established.
	 * 
	 * @throws IOException
	 */
	public synchronized void sendIgnorePacket(byte[] data) throws IOException
	{
		if (data == null)
			throw new IllegalArgumentException("data argument must not be null.");

		if (tm == null)
			throw new IllegalStateException(
					"Cannot send SSH_MSG_IGNORE packet, you need to establish a connection first.");

		PacketIgnore pi = new PacketIgnore();
		pi.setData(data);

		tm.sendMessage(pi.getPayload());
	}

	/**
	 * Removes duplicates from a String array, keeps only first occurence of
	 * each element. Does not destroy order of elements; can handle nulls. Uses
	 * a very efficient O(N^2) algorithm =)
	 * 
	 * @param list
	 *            a String array.
	 * @return a cleaned String array.
	 */
	private String[] removeDuplicates(String[] list)
	{
		if ((list == null) || (list.length < 2))
			return list;

		String[] list2 = new String[list.length];

		int count = 0;

		for (int i = 0; i < list.length; i++)
		{
			boolean duplicate = false;

			String element = list[i];

			for (int j = 0; j < count; j++)
			{
				if (((element == null) && (list2[j] == null)) || ((element != null) && (element.equals(list2[j]))))
				{
					duplicate = true;
					break;
				}
			}

			if (duplicate)
				continue;

			list2[count++] = list[i];
		}

		if (count == list2.length)
			return list2;

		String[] tmp = new String[count];
		System.arraycopy(list2, 0, tmp, 0, count);

		return tmp;
	}

	/**
	 * Unless you know what you are doing, you will never need this.
	 * 
	 * @param ciphers
	 */
	public synchronized void setClient2ServerCiphers(String[] ciphers)
	{
		if ((ciphers == null) || (ciphers.length == 0))
			throw new IllegalArgumentException();
		ciphers = removeDuplicates(ciphers);
		BlockCipherFactory.checkCipherList(ciphers);
		cryptoWishList.c2s_enc_algos = ciphers;
	}

	/**
	 * Unless you know what you are doing, you will never need this.
	 * 
	 * @param macs
	 */
	public synchronized void setClient2ServerMACs(String[] macs)
	{
		if ((macs == null) || (macs.length == 0))
			throw new IllegalArgumentException();
		macs = removeDuplicates(macs);
		MAC.checkMacList(macs);
		cryptoWishList.c2s_mac_algos = macs;
	}

	/**
	 * Sets the parameters for the diffie-hellman group exchange. Unless you
	 * know what you are doing, you will never need this. Default values are
	 * defined in the {@link DHGexParameters} class.
	 * 
	 * @param dgp
	 *            {@link DHGexParameters}, non null.
	 * 
	 */
	public synchronized void setDHGexParameters(DHGexParameters dgp)
	{
		if (dgp == null)
			throw new IllegalArgumentException();

		dhgexpara = dgp;
	}

	/**
	 * Unless you know what you are doing, you will never need this.
	 * 
	 * @param ciphers
	 */
	public synchronized void setServer2ClientCiphers(String[] ciphers)
	{
		if ((ciphers == null) || (ciphers.length == 0))
			throw new IllegalArgumentException();
		ciphers = removeDuplicates(ciphers);
		BlockCipherFactory.checkCipherList(ciphers);
		cryptoWishList.s2c_enc_algos = ciphers;
	}

	/**
	 * Unless you know what you are doing, you will never need this.
	 * 
	 * @param macs
	 */
	public synchronized void setServer2ClientMACs(String[] macs)
	{
		if ((macs == null) || (macs.length == 0))
			throw new IllegalArgumentException();

		macs = removeDuplicates(macs);
		MAC.checkMacList(macs);
		cryptoWishList.s2c_mac_algos = macs;
	}

	/**
	 * Define the set of allowed server host key algorithms to be used for the
	 * following key exchange operations.
	 * <p>
	 * Unless you know what you are doing, you will never need this.
	 * 
	 * @param algos
	 *            An array of allowed server host key algorithms. SSH-2 defines
	 *            <code>ssh-dss</code> and <code>ssh-rsa</code>. The
	 *            entries of the array must be ordered after preference, i.e.,
	 *            the entry at index 0 is the most preferred one. You must
	 *            specify at least one entry.
	 */
	public synchronized void setServerHostKeyAlgorithms(String[] algos)
	{
		if ((algos == null) || (algos.length == 0))
			throw new IllegalArgumentException();

		algos = removeDuplicates(algos);
		KexManager.checkServerHostkeyAlgorithmsList(algos);
		cryptoWishList.serverHostKeyAlgorithms = algos;
	}

	/**
	 * Enable/disable TCP_NODELAY (disable/enable Nagle's algorithm) on the
	 * underlying socket.
	 * <p>
	 * Can be called at any time. If the connection has not yet been established
	 * then the passed value will be stored and set after the socket has been
	 * set up. The default value that will be used is <code>false</code>.
	 * 
	 * @param enable
	 *            the argument passed to the <code>Socket.setTCPNoDelay()</code>
	 *            method.
	 * @throws IOException
	 */
	public synchronized void setTCPNoDelay(boolean enable) throws IOException
	{
		tcpNoDelay = enable;

		if (tm != null)
			tm.setTcpNoDelay(enable);
	}

	/**
	 * Used to tell the library that the connection shall be established through
	 * a proxy server. It only makes sense to call this method before calling
	 * the {@link #connect() connect()} method.
	 * <p>
	 * At the moment, only HTTP proxies are supported.
	 * <p>
	 * Note: This method can be called any number of times. The
	 * {@link #connect() connect()} method will use the value set in the last
	 * preceding invocation of this method.
	 * 
	 * @see HTTPProxyData
	 * 
	 * @param proxyData
	 *            Connection information about the proxy. If <code>null</code>,
	 *            then no proxy will be used (non surprisingly, this is also the
	 *            default).
	 */
	public synchronized void setProxyData(ProxyData proxyData)
	{
		this.proxyData = proxyData;
	}

	/**
	 * Request a remote port forwarding. If successful, then forwarded
	 * connections will be redirected to the given target address. You can
	 * cancle a requested remote port forwarding by calling
	 * {@link #cancelRemotePortForwarding(int) cancelRemotePortForwarding()}.
	 * <p>
	 * A call of this method will block until the peer either agreed or
	 * disagreed to your request-
	 * <p>
	 * Note 1: this method typically fails if you
	 * <ul>
	 * <li>pass a port number for which the used remote user has not enough
	 * permissions (i.e., port &lt; 1024)</li>
	 * <li>or pass a port number that is already in use on the remote server</li>
	 * <li>or if remote port forwarding is disabled on the server.</li>
	 * </ul>
	 * <p>
	 * Note 2: (from the openssh man page): By default, the listening socket on
	 * the server will be bound to the loopback interface only. This may be
	 * overriden by specifying a bind address. Specifying a remote bind address
	 * will only succeed if the server's <b>GatewayPorts</b> option is enabled
	 * (see sshd_config(5)).
	 * 
	 * @param bindAddress
	 *            address to bind to on the server:
	 *            <ul>
	 *            <li>"" means that connections are to be accepted on all
	 *            protocol families supported by the SSH implementation</li>
	 *            <li>"0.0.0.0" means to listen on all IPv4 addresses</li>
	 *            <li>"::" means to listen on all IPv6 addresses</li>
	 *            <li>"localhost" means to listen on all protocol families
	 *            supported by the SSH implementation on loopback addresses
	 *            only, [RFC3330] and RFC3513]</li>
	 *            <li>"127.0.0.1" and "::1" indicate listening on the loopback
	 *            interfaces for IPv4 and IPv6 respectively</li>
	 *            </ul>
	 * @param bindPort
	 *            port number to bind on the server (must be &gt; 0)
	 * @param targetAddress
	 *            the target address (IP or hostname)
	 * @param targetPort
	 *            the target port
	 * @throws IOException
	 */
	public synchronized void requestRemotePortForwarding(String bindAddress, int bindPort, String targetAddress,
			int targetPort) throws IOException
	{
		if (tm == null)
			throw new IllegalStateException("You need to establish a connection first.");

		if (!authenticated)
			throw new IllegalStateException("The connection is not authenticated.");

		if ((bindAddress == null) || (targetAddress == null) || (bindPort <= 0) || (targetPort <= 0))
			throw new IllegalArgumentException();

		cm.requestGlobalForward(bindAddress, bindPort, targetAddress, targetPort);
	}

	/**
	 * Cancel an earlier requested remote port forwarding. Currently active
	 * forwardings will not be affected (e.g., disrupted). Note that further
	 * connection forwarding requests may be received until this method has
	 * returned.
	 * 
	 * @param bindPort
	 *            the allocated port number on the server
	 * @throws IOException
	 *             if the remote side refuses the cancel request or another low
	 *             level error occurs (e.g., the underlying connection is
	 *             closed)
	 */
	public synchronized void cancelRemotePortForwarding(int bindPort) throws IOException
	{
		if (tm == null)
			throw new IllegalStateException("You need to establish a connection first.");

		if (!authenticated)
			throw new IllegalStateException("The connection is not authenticated.");

		cm.requestCancelGlobalForward(bindPort);
	}

	/**
	 * Provide your own instance of SecureRandom. Can be used, e.g., if you want
	 * to seed the used SecureRandom generator manually.
	 * <p>
	 * The SecureRandom instance is used during key exchanges, public key
	 * authentication, x11 cookie generation and the like.
	 * 
	 * @param rnd
	 *            a SecureRandom instance
	 */
	public synchronized void setSecureRandom(SecureRandom rnd)
	{
		if (rnd == null)
			throw new IllegalArgumentException();

		this.generator = rnd;
	}

	/**
	 * Enable/disable debug logging. <b>Only do this when requested by Trilead
	 * support.</b>
	 * <p>
	 * For speed reasons, some static variables used to check whether debugging
	 * is enabled are not protected with locks. In other words, if you
	 * dynamicaly enable/disable debug logging, then some threads may still use
	 * the old setting. To be on the safe side, enable debugging before doing
	 * the <code>connect()</code> call.
	 * 
	 * @param enable
	 *            on/off
	 * @param logger
	 *            a {@link DebugLogger DebugLogger} instance, <code>null</code>
	 *            means logging using the simple logger which logs all messages
	 *            to to stderr. Ignored if enabled is <code>false</code>
	 */
	public synchronized void enableDebugging(boolean enable, DebugLogger logger)
	{
		Logger.enabled = enable;

		if (enable == false)
		{
			Logger.logger = null;
		}
		else
		{
			if (logger == null)
			{
				logger = new DebugLogger()
				{

					public void log(int level, String className, String message)
					{
						long now = System.currentTimeMillis();
						System.err.println(now + " : " + className + ": " + message);
					}
				};
			}
		}
	}

	/**
	 * This method can be used to perform end-to-end connection testing. It
	 * sends a 'ping' message to the server and waits for the 'pong' from the
	 * server.
	 * <p>
	 * When this method throws an exception, then you can assume that the
	 * connection should be abandoned.
	 * <p>
	 * Note: Works only after one has passed successfully the authentication
	 * step.
	 * <p>
	 * Implementation details: this method sends a SSH_MSG_GLOBAL_REQUEST
	 * request ('trilead-ping') to the server and waits for the
	 * SSH_MSG_REQUEST_FAILURE reply packet from the server.
	 * 
	 * @throws IOException
	 *             in case of any problem
	 */
	public synchronized void ping() throws IOException
	{
		if (tm == null)
			throw new IllegalStateException("You need to establish a connection first.");

		if (!authenticated)
			throw new IllegalStateException("The connection is not authenticated.");

		cm.requestGlobalTrileadPing();
	}
}
>>>>>>> ae29b0d8
<|MERGE_RESOLUTION|>--- conflicted
+++ resolved
@@ -1,5 +1,3 @@
-<<<<<<< HEAD
-
 package com.trilead.ssh2;
 
 import java.io.CharArrayWriter;
@@ -8,1491 +6,6 @@
 import java.io.IOException;
 import java.io.OutputStream;
 import java.io.InputStream;
-import java.net.InetSocketAddress;
-import java.net.SocketTimeoutException;
-import java.security.SecureRandom;
-import java.util.Vector;
-
-import com.trilead.ssh2.auth.AuthenticationManager;
-import com.trilead.ssh2.channel.ChannelManager;
-import com.trilead.ssh2.crypto.CryptoWishList;
-import com.trilead.ssh2.crypto.cipher.BlockCipherFactory;
-import com.trilead.ssh2.crypto.digest.MAC;
-import com.trilead.ssh2.log.Logger;
-import com.trilead.ssh2.packets.PacketIgnore;
-import com.trilead.ssh2.transport.KexManager;
-import com.trilead.ssh2.transport.TransportManager;
-import com.trilead.ssh2.util.TimeoutService;
-import com.trilead.ssh2.util.TimeoutService.TimeoutToken;
-
-/**
- * A <code>Connection</code> is used to establish an encrypted TCP/IP
- * connection to a SSH-2 server.
- * <p>
- * Typically, one
- * <ol>
- * <li>creates a {@link #Connection(String) Connection} object.</li>
- * <li>calls the {@link #connect() connect()} method.</li>
- * <li>calls some of the authentication methods (e.g., {@link #authenticateWithPublicKey(String, File, String) authenticateWithPublicKey()}).</li>
- * <li>calls one or several times the {@link #openSession() openSession()} method.</li>
- * <li>finally, one must close the connection and release resources with the {@link #close() close()} method.</li>
- * </ol>
- * 
- * @author Christian Plattner, plattner@trilead.com
- * @version $Id: Connection.java,v 1.2 2008/03/03 07:01:36 cplattne Exp $
- */
-
-public class Connection
-{
-	/**
-	 * The identifier presented to the SSH-2 server.
-	 */
-	public final static String identification = "TrileadSSH2Java_212";
-
-	/* Will be used to generate all random data needed for the current connection.
-	 * Note: SecureRandom.nextBytes() is thread safe.
-	 */
-
-	private SecureRandom generator;
-
-	/**
-	 * Unless you know what you are doing, you will never need this.
-	 * 
-	 * @return The list of supported cipher algorithms by this implementation.
-	 */
-	public static synchronized String[] getAvailableCiphers()
-	{
-		return BlockCipherFactory.getDefaultCipherList();
-	}
-
-	/**
-	 * Unless you know what you are doing, you will never need this.
-	 * 
-	 * @return The list of supported MAC algorthims by this implementation.
-	 */
-	public static synchronized String[] getAvailableMACs()
-	{
-		return MAC.getMacList();
-	}
-
-	/**
-	 * Unless you know what you are doing, you will never need this.
-	 * 
-	 * @return The list of supported server host key algorthims by this implementation.
-	 */
-	public static synchronized String[] getAvailableServerHostKeyAlgorithms()
-	{
-		return KexManager.getDefaultServerHostkeyAlgorithmList();
-	}
-
-	private AuthenticationManager am;
-
-	private boolean authenticated = false;
-	private ChannelManager cm;
-
-	private CryptoWishList cryptoWishList = new CryptoWishList();
-
-	private DHGexParameters dhgexpara = new DHGexParameters();
-
-	private final String hostname;
-
-	private final int port;
-
-	private TransportManager tm;
-
-	private boolean tcpNoDelay = false;
-
-	private ProxyData proxyData = null;
-
-	private Vector connectionMonitors = new Vector();
-
-	/**
-	 * Prepares a fresh <code>Connection</code> object which can then be used
-	 * to establish a connection to the specified SSH-2 server.
-	 * <p>
-	 * Same as {@link #Connection(String, int) Connection(hostname, 22)}. 
-	 * 
-	 * @param hostname the hostname of the SSH-2 server.
-	 */
-	public Connection(String hostname)
-	{
-		this(hostname, 22);
-	}
-
-	/**
-	 * Prepares a fresh <code>Connection</code> object which can then be used
-	 * to establish a connection to the specified SSH-2 server.
-	 * 
-	 * @param hostname
-	 *            the host where we later want to connect to.
-	 * @param port
-	 *            port on the server, normally 22.
-	 */
-	public Connection(String hostname, int port)
-	{
-		this.hostname = hostname;
-		this.port = port;
-	}
-
-	/**
-	 * After a successful connect, one has to authenticate oneself. This method
-	 * is based on DSA (it uses DSA to sign a challenge sent by the server).
-	 * <p>
-	 * If the authentication phase is complete, <code>true</code> will be
-	 * returned. If the server does not accept the request (or if further
-	 * authentication steps are needed), <code>false</code> is returned and
-	 * one can retry either by using this or any other authentication method
-	 * (use the <code>getRemainingAuthMethods</code> method to get a list of
-	 * the remaining possible methods).
-	 * 
-	 * @param user
-	 *            A <code>String</code> holding the username.
-	 * @param pem
-	 *            A <code>String</code> containing the DSA private key of the
-	 *            user in OpenSSH key format (PEM, you can't miss the
-	 *            "-----BEGIN DSA PRIVATE KEY-----" tag). The string may contain
-	 *            linefeeds.
-	 * @param password
-	 *            If the PEM string is 3DES encrypted ("DES-EDE3-CBC"), then you
-	 *            must specify the password. Otherwise, this argument will be
-	 *            ignored and can be set to <code>null</code>.
-	 * 
-	 * @return whether the connection is now authenticated.
-	 * @throws IOException
-	 * 
-	 * @deprecated You should use one of the {@link #authenticateWithPublicKey(String, File, String) authenticateWithPublicKey()}
-	 * 		      methods, this method is just a wrapper for it and will
-	 *            disappear in future builds.
-	 * 
-	 */
-	public synchronized boolean authenticateWithDSA(String user, String pem, String password) throws IOException
-	{
-		if (tm == null)
-			throw new IllegalStateException("Connection is not established!");
-
-		if (authenticated)
-			throw new IllegalStateException("Connection is already authenticated!");
-
-		if (am == null)
-			am = new AuthenticationManager(tm);
-
-		if (cm == null)
-			cm = new ChannelManager(tm);
-
-		if (user == null)
-			throw new IllegalArgumentException("user argument is null");
-
-		if (pem == null)
-			throw new IllegalArgumentException("pem argument is null");
-
-		authenticated = am.authenticatePublicKey(user, pem.toCharArray(), password, getOrCreateSecureRND());
-
-		return authenticated;
-	}
-
-	/**
-	 * A wrapper that calls {@link #authenticateWithKeyboardInteractive(String, String[], InteractiveCallback)
-	 * authenticateWithKeyboardInteractivewith} a <code>null</code> submethod list.
-	 * 
-	 * @param user
-	 *            A <code>String</code> holding the username.
-	 * @param cb
-	 *            An <code>InteractiveCallback</code> which will be used to
-	 *            determine the responses to the questions asked by the server.
-	 * @return whether the connection is now authenticated.
-	 * @throws IOException
-	 */
-	public synchronized boolean authenticateWithKeyboardInteractive(String user, InteractiveCallback cb)
-			throws IOException
-	{
-		return authenticateWithKeyboardInteractive(user, null, cb);
-	}
-
-	/**
-	 * After a successful connect, one has to authenticate oneself. This method
-	 * is based on "keyboard-interactive", specified in
-	 * draft-ietf-secsh-auth-kbdinteract-XX. Basically, you have to define a
-	 * callback object which will be feeded with challenges generated by the
-	 * server. Answers are then sent back to the server. It is possible that the
-	 * callback will be called several times during the invocation of this
-	 * method (e.g., if the server replies to the callback's answer(s) with
-	 * another challenge...)
-	 * <p>
-	 * If the authentication phase is complete, <code>true</code> will be
-	 * returned. If the server does not accept the request (or if further
-	 * authentication steps are needed), <code>false</code> is returned and
-	 * one can retry either by using this or any other authentication method
-	 * (use the <code>getRemainingAuthMethods</code> method to get a list of
-	 * the remaining possible methods).
-	 * <p>
-	 * Note: some SSH servers advertise "keyboard-interactive", however, any
-	 * interactive request will be denied (without having sent any challenge to
-	 * the client).
-	 * 
-	 * @param user
-	 *            A <code>String</code> holding the username.
-	 * @param submethods
-	 *            An array of submethod names, see
-	 *            draft-ietf-secsh-auth-kbdinteract-XX. May be <code>null</code>
-	 *            to indicate an empty list.
-	 * @param cb
-	 *            An <code>InteractiveCallback</code> which will be used to
-	 *            determine the responses to the questions asked by the server.
-	 * 
-	 * @return whether the connection is now authenticated.
-	 * @throws IOException
-	 */
-	public synchronized boolean authenticateWithKeyboardInteractive(String user, String[] submethods,
-			InteractiveCallback cb) throws IOException
-	{
-		if (cb == null)
-			throw new IllegalArgumentException("Callback may not ne NULL!");
-
-		if (tm == null)
-			throw new IllegalStateException("Connection is not established!");
-
-		if (authenticated)
-			throw new IllegalStateException("Connection is already authenticated!");
-
-		if (am == null)
-			am = new AuthenticationManager(tm);
-
-		if (cm == null)
-			cm = new ChannelManager(tm);
-
-		if (user == null)
-			throw new IllegalArgumentException("user argument is null");
-
-		authenticated = am.authenticateInteractive(user, submethods, cb);
-
-		return authenticated;
-	}
-
-	/**
-	 * After a successful connect, one has to authenticate oneself. This method
-	 * sends username and password to the server.
-	 * <p>
-	 * If the authentication phase is complete, <code>true</code> will be
-	 * returned. If the server does not accept the request (or if further
-	 * authentication steps are needed), <code>false</code> is returned and
-	 * one can retry either by using this or any other authentication method
-	 * (use the <code>getRemainingAuthMethods</code> method to get a list of
-	 * the remaining possible methods).
-	 * <p>
-	 * Note: if this method fails, then please double-check that it is actually
-	 * offered by the server (use {@link #getRemainingAuthMethods(String) getRemainingAuthMethods()}.
-	 * <p>
-	 * Often, password authentication is disabled, but users are not aware of it.
-	 * Many servers only offer "publickey" and "keyboard-interactive". However,
-	 * even though "keyboard-interactive" *feels* like password authentication
-	 * (e.g., when using the putty or openssh clients) it is *not* the same mechanism.
-	 * 
-	 * @param user
-	 * @param password
-	 * @return if the connection is now authenticated.
-	 * @throws IOException
-	 */
-	public synchronized boolean authenticateWithPassword(String user, String password) throws IOException
-	{
-		if (tm == null)
-			throw new IllegalStateException("Connection is not established!");
-
-		if (authenticated)
-			throw new IllegalStateException("Connection is already authenticated!");
-
-		if (am == null)
-			am = new AuthenticationManager(tm);
-
-		if (cm == null)
-			cm = new ChannelManager(tm);
-
-		if (user == null)
-			throw new IllegalArgumentException("user argument is null");
-
-		if (password == null)
-			throw new IllegalArgumentException("password argument is null");
-
-		authenticated = am.authenticatePassword(user, password);
-
-		return authenticated;
-	}
-
-	/**
-	 * After a successful connect, one has to authenticate oneself.
-	 * This method can be used to explicitly use the special "none"
-	 * authentication method (where only a username has to be specified).
-	 * <p>
-	 * Note 1: The "none" method may always be tried by clients, however as by
-	 * the specs, the server will not explicitly announce it. In other words,
-	 * the "none" token will never show up in the list returned by
-	 * {@link #getRemainingAuthMethods(String)}.
-	 * <p>
-	 * Note 2: no matter which one of the authenticateWithXXX() methods
-	 * you call, the library will always issue exactly one initial "none"
-	 * authentication request to retrieve the initially allowed list of
-	 * authentication methods by the server. Please read RFC 4252 for the
-	 * details.
-	 * <p>
-	 * If the authentication phase is complete, <code>true</code> will be
-	 * returned. If further authentication steps are needed, <code>false</code>
-	 * is returned and one can retry by any other authentication method
-	 * (use the <code>getRemainingAuthMethods</code> method to get a list of
-	 * the remaining possible methods).
-	 * 
-	 * @param user
-	 * @return if the connection is now authenticated.
-	 * @throws IOException
-	 */
-	public synchronized boolean authenticateWithNone(String user) throws IOException
-	{
-		if (tm == null)
-			throw new IllegalStateException("Connection is not established!");
-
-		if (authenticated)
-			throw new IllegalStateException("Connection is already authenticated!");
-
-		if (am == null)
-			am = new AuthenticationManager(tm);
-
-		if (cm == null)
-			cm = new ChannelManager(tm);
-
-		if (user == null)
-			throw new IllegalArgumentException("user argument is null");
-
-		/* Trigger the sending of the PacketUserauthRequestNone packet */
-		/* (if not already done)                                       */
-
-		authenticated = am.authenticateNone(user);
-
-		return authenticated;
-	}
-
-	/**
-	 * After a successful connect, one has to authenticate oneself.
-	 * The authentication method "publickey" works by signing a challenge
-	 * sent by the server. The signature is either DSA or RSA based - it
-	 * just depends on the type of private key you specify, either a DSA
-	 * or RSA private key in PEM format. And yes, this is may seem to be a
-	 * little confusing, the method is called "publickey" in the SSH-2 protocol
-	 * specification, however since we need to generate a signature, you
-	 * actually have to supply a private key =).
-	 * <p>
-	 * The private key contained in the PEM file may also be encrypted ("Proc-Type: 4,ENCRYPTED").
-	 * The library supports DES-CBC and DES-EDE3-CBC encryption, as well
-	 * as the more exotic PEM encrpytions AES-128-CBC, AES-192-CBC and AES-256-CBC.
-	 * <p>
-	 * If the authentication phase is complete, <code>true</code> will be
-	 * returned. If the server does not accept the request (or if further
-	 * authentication steps are needed), <code>false</code> is returned and
-	 * one can retry either by using this or any other authentication method
-	 * (use the <code>getRemainingAuthMethods</code> method to get a list of
-	 * the remaining possible methods).
-	 * <p>
-	 * NOTE PUTTY USERS: Event though your key file may start with "-----BEGIN..."
-	 * it is not in the expected format. You have to convert it to the OpenSSH
-	 * key format by using the "puttygen" tool (can be downloaded from the Putty
-	 * website). Simply load your key and then use the "Conversions/Export OpenSSH key"
-	 * functionality to get a proper PEM file.
-	 * 
-	 * @param user
-	 *            A <code>String</code> holding the username.
-	 * @param pemPrivateKey
-	 *            A <code>char[]</code> containing a DSA or RSA private key of the
-	 *            user in OpenSSH key format (PEM, you can't miss the
-	 *            "-----BEGIN DSA PRIVATE KEY-----" or "-----BEGIN RSA PRIVATE KEY-----"
-	 *            tag). The char array may contain linebreaks/linefeeds.
-	 * @param password
-	 *            If the PEM structure is encrypted ("Proc-Type: 4,ENCRYPTED") then
-	 *            you must specify a password. Otherwise, this argument will be ignored
-	 *            and can be set to <code>null</code>.
-	 * 
-	 * @return whether the connection is now authenticated.
-	 * @throws IOException
-	 */
-	public synchronized boolean authenticateWithPublicKey(String user, char[] pemPrivateKey, String password)
-			throws IOException
-	{
-		if (tm == null)
-			throw new IllegalStateException("Connection is not established!");
-
-		if (authenticated)
-			throw new IllegalStateException("Connection is already authenticated!");
-
-		if (am == null)
-			am = new AuthenticationManager(tm);
-
-		if (cm == null)
-			cm = new ChannelManager(tm);
-
-		if (user == null)
-			throw new IllegalArgumentException("user argument is null");
-
-		if (pemPrivateKey == null)
-			throw new IllegalArgumentException("pemPrivateKey argument is null");
-
-		authenticated = am.authenticatePublicKey(user, pemPrivateKey, password, getOrCreateSecureRND());
-
-		return authenticated;
-	}
-
-	/**
-	 * A convenience wrapper function which reads in a private key (PEM format, either DSA or RSA)
-	 * and then calls <code>authenticateWithPublicKey(String, char[], String)</code>.
-	 * <p>
-	 * NOTE PUTTY USERS: Event though your key file may start with "-----BEGIN..."
-	 * it is not in the expected format. You have to convert it to the OpenSSH
-	 * key format by using the "puttygen" tool (can be downloaded from the Putty
-	 * website). Simply load your key and then use the "Conversions/Export OpenSSH key"
-	 * functionality to get a proper PEM file.
-	 * 
-	 * @param user
-	 *            A <code>String</code> holding the username.
-	 * @param pemFile
-	 *            A <code>File</code> object pointing to a file containing a DSA or RSA
-	 *            private key of the user in OpenSSH key format (PEM, you can't miss the
-	 *            "-----BEGIN DSA PRIVATE KEY-----" or "-----BEGIN RSA PRIVATE KEY-----"
-	 *            tag).
-	 * @param password
-	 *            If the PEM file is encrypted then you must specify the password.
-	 *            Otherwise, this argument will be ignored and can be set to <code>null</code>.
-	 * 
-	 * @return whether the connection is now authenticated.
-	 * @throws IOException
-	 */
-	public synchronized boolean authenticateWithPublicKey(String user, File pemFile, String password)
-			throws IOException
-	{
-		if (pemFile == null)
-			throw new IllegalArgumentException("pemFile argument is null");
-
-		char[] buff = new char[256];
-
-		CharArrayWriter cw = new CharArrayWriter();
-
-		FileReader fr = new FileReader(pemFile);
-
-		while (true)
-		{
-			int len = fr.read(buff);
-			if (len < 0)
-				break;
-			cw.write(buff, 0, len);
-		}
-
-		fr.close();
-
-		return authenticateWithPublicKey(user, cw.toCharArray(), password);
-	}
-
-	/**
-	 * Add a {@link ConnectionMonitor} to this connection. Can be invoked at any time,
-	 * but it is best to add connection monitors before invoking
-	 * <code>connect()</code> to avoid glitches (e.g., you add a connection monitor after
-	 * a successful connect(), but the connection has died in the mean time. Then,
-	 * your connection monitor won't be notified.) 
-	 * <p>
-	 * You can add as many monitors as you like.
-	 * 
-	 * @see ConnectionMonitor
-	 * 
-	 * @param cmon An object implementing the <code>ConnectionMonitor</code> interface.
-	 */
-	public synchronized void addConnectionMonitor(ConnectionMonitor cmon)
-	{
-		if (cmon == null)
-			throw new IllegalArgumentException("cmon argument is null");
-
-		connectionMonitors.addElement(cmon);
-
-		if (tm != null)
-			tm.setConnectionMonitors(connectionMonitors);
-	}
-
-	/**
-	 * Close the connection to the SSH-2 server. All assigned sessions will be
-	 * closed, too. Can be called at any time. Don't forget to call this once
-	 * you don't need a connection anymore - otherwise the receiver thread may
-	 * run forever.
-	 */
-	public synchronized void close()
-	{
-		Throwable t = new Throwable("Closed due to user request.");
-		close(t, false);
-	}
-
-	private void close(Throwable t, boolean hard)
-	{
-		if (cm != null)
-			cm.closeAllChannels();
-
-		if (tm != null)
-		{
-			tm.close(t, hard == false);
-			tm = null;
-		}
-		am = null;
-		cm = null;
-		authenticated = false;
-	}
-
-	/**
-	 * Same as {@link #connect(ServerHostKeyVerifier, int, int) connect(null, 0, 0)}.
-	 * 
-	 * @return see comments for the {@link #connect(ServerHostKeyVerifier, int, int) connect(ServerHostKeyVerifier, int, int)} method.
-	 * @throws IOException
-	 */
-	public synchronized ConnectionInfo connect() throws IOException
-	{
-		return connect(null, 0, 0);
-	}
-
-	/**
-	 * Same as {@link #connect(ServerHostKeyVerifier, int, int) connect(verifier, 0, 0)}.
-	 * 
-	 * @return see comments for the {@link #connect(ServerHostKeyVerifier, int, int) connect(ServerHostKeyVerifier, int, int)} method.
-	 * @throws IOException
-	 */
-	public synchronized ConnectionInfo connect(ServerHostKeyVerifier verifier) throws IOException
-	{
-		return connect(verifier, 0, 0);
-	}
-
-	/**
-	 * Connect to the SSH-2 server and, as soon as the server has presented its
-	 * host key, use the {@link ServerHostKeyVerifier#verifyServerHostKey(String,
-	 * int, String, byte[]) ServerHostKeyVerifier.verifyServerHostKey()}
-	 * method of the <code>verifier</code> to ask for permission to proceed.
-	 * If <code>verifier</code> is <code>null</code>, then any host key will be
-	 * accepted - this is NOT recommended, since it makes man-in-the-middle attackes
-	 * VERY easy (somebody could put a proxy SSH server between you and the real server).
-	 * <p>
-	 * Note: The verifier will be called before doing any crypto calculations
-	 * (i.e., diffie-hellman). Therefore, if you don't like the presented host key then
-	 * no CPU cycles are wasted (and the evil server has less information about us).
-	 * <p>
-	 * However, it is still possible that the server presented a fake host key: the server
-	 * cheated (typically a sign for a man-in-the-middle attack) and is not able to generate
-	 * a signature that matches its host key. Don't worry, the library will detect such
-	 * a scenario later when checking the signature (the signature cannot be checked before
-	 * having completed the diffie-hellman exchange).
-	 * <p>
-	 * Note 2: The  {@link ServerHostKeyVerifier#verifyServerHostKey(String,
-	 * int, String, byte[]) ServerHostKeyVerifier.verifyServerHostKey()} method
-	 * will *NOT* be called from the current thread, the call is being made from a
-	 * background thread (there is a background dispatcher thread for every
-	 * established connection). 
-	 * <p>
-	 * Note 3: This method will block as long as the key exchange of the underlying connection
-	 * has not been completed (and you have not specified any timeouts).
-	 * <p>
-	 * Note 4: If you want to re-use a connection object that was successfully connected,
-	 * then you must call the {@link #close()} method before invoking <code>connect()</code> again.
-	 * 
-	 * @param verifier
-	 *            An object that implements the
-	 *            {@link ServerHostKeyVerifier} interface. Pass <code>null</code>
-	 *            to accept any server host key - NOT recommended.
-	 *            
-	 * @param connectTimeout
-	 *            Connect the underlying TCP socket to the server with the given timeout
-	 *            value (non-negative, in milliseconds). Zero means no timeout. If a proxy is being
-	 *            used (see {@link #setProxyData(ProxyData)}), then this timeout is used for the
-	 *            connection establishment to the proxy.
-	 * 
-	 * @param kexTimeout
-	 *            Timeout for complete connection establishment (non-negative,
-	 *            in milliseconds). Zero means no timeout. The timeout counts from the
-	 *            moment you invoke the connect() method and is cancelled as soon as the
-	 *            first key-exchange round has finished. It is possible that
-	 *            the timeout event will be fired during the invocation of the
-	 *            <code>verifier</code> callback, but it will only have an effect after
-	 *            the <code>verifier</code> returns.
-	 *            
-	 * @return A {@link ConnectionInfo} object containing the details of
-	 *            the established connection.
-	 *         
-	 * @throws IOException
-	 *            If any problem occurs, e.g., the server's host key is not
-	 *            accepted by the <code>verifier</code> or there is problem during
-	 *            the initial crypto setup (e.g., the signature sent by the server is wrong).
-	 *            <p>
-	 *            In case of a timeout (either connectTimeout or kexTimeout)
-	 *            a SocketTimeoutException is thrown.
-	 *            <p>
-	 *            An exception may also be thrown if the connection was already successfully
-	 *            connected (no matter if the connection broke in the mean time) and you invoke
-	 *            <code>connect()</code> again without having called {@link #close()} first.
-	 *            <p>
-	 *            If a HTTP proxy is being used and the proxy refuses the connection,
-	 *            then a {@link HTTPProxyException} may be thrown, which
-	 *            contains the details returned by the proxy. If the proxy is buggy and does
-	 *            not return a proper HTTP response, then a normal IOException is thrown instead.        
-	 */
-	public synchronized ConnectionInfo connect(ServerHostKeyVerifier verifier, int connectTimeout, int kexTimeout)
-			throws IOException
-	{
-		final class TimeoutState
-		{
-			boolean isCancelled = false;
-			boolean timeoutSocketClosed = false;
-		}
-
-		if (tm != null)
-			throw new IOException("Connection to " + hostname + " is already in connected state!");
-
-		if (connectTimeout < 0)
-			throw new IllegalArgumentException("connectTimeout must be non-negative!");
-
-		if (kexTimeout < 0)
-			throw new IllegalArgumentException("kexTimeout must be non-negative!");
-
-		final TimeoutState state = new TimeoutState();
-
-		tm = new TransportManager(hostname, port);
-
-		tm.setConnectionMonitors(connectionMonitors);
-
-		/* Make sure that the runnable below will observe the new value of "tm"
-		 * and "state" (the runnable will be executed in a different thread, which
-		 * may be already running, that is why we need a memory barrier here).
-		 * See also the comment in Channel.java if you
-		 * are interested in the details.
-		 * 
-		 * OKOK, this is paranoid since adding the runnable to the todo list
-		 * of the TimeoutService will ensure that all writes have been flushed
-		 * before the Runnable reads anything
-		 * (there is a synchronized block in TimeoutService.addTimeoutHandler).
-		 */
-
-		synchronized (tm)
-		{
-			/* We could actually synchronize on anything. */
-		}
-
-		try
-		{
-			TimeoutToken token = null;
-
-			if (kexTimeout > 0)
-			{
-				final Runnable timeoutHandler = new Runnable()
-				{
-					public void run()
-					{
-						synchronized (state)
-						{
-							if (state.isCancelled)
-								return;
-							state.timeoutSocketClosed = true;
-							tm.close(new SocketTimeoutException("The connect timeout expired"), false);
-						}
-					}
-				};
-
-				long timeoutHorizont = System.currentTimeMillis() + kexTimeout;
-
-				token = TimeoutService.addTimeoutHandler(timeoutHorizont, timeoutHandler);
-			}
-
-			try
-			{
-				tm.initialize(cryptoWishList, verifier, dhgexpara, connectTimeout, getOrCreateSecureRND(), proxyData);
-			}
-			catch (SocketTimeoutException se)
-			{
-				throw (SocketTimeoutException) new SocketTimeoutException(
-						"The connect() operation on the socket timed out.").initCause(se);
-			}
-
-			tm.setTcpNoDelay(tcpNoDelay);
-
-			/* Wait until first KEX has finished */
-
-			ConnectionInfo ci = tm.getConnectionInfo(1);
-
-			/* Now try to cancel the timeout, if needed */
-
-			if (token != null)
-			{
-				TimeoutService.cancelTimeoutHandler(token);
-
-				/* Were we too late? */
-
-				synchronized (state)
-				{
-					if (state.timeoutSocketClosed)
-						throw new IOException("This exception will be replaced by the one below =)");
-					/* Just in case the "cancelTimeoutHandler" invocation came just a little bit
-					 * too late but the handler did not enter the semaphore yet - we can
-					 * still stop it.
-					 */
-					state.isCancelled = true;
-				}
-			}
-
-			return ci;
-		}
-		catch (SocketTimeoutException ste)
-		{
-			throw ste;
-		}
-		catch (IOException e1)
-		{
-			/* This will also invoke any registered connection monitors */
-			close(new Throwable("There was a problem during connect."), false);
-
-			synchronized (state)
-			{
-				/* Show a clean exception, not something like "the socket is closed!?!" */
-				if (state.timeoutSocketClosed)
-					throw new SocketTimeoutException("The kexTimeout (" + kexTimeout + " ms) expired.");
-			}
-
-			/* Do not wrap a HTTPProxyException */
-			if (e1 instanceof HTTPProxyException)
-				throw e1;
-
-			throw (IOException) new IOException("There was a problem while connecting to " + hostname + ":" + port)
-					.initCause(e1);
-		}
-	}
-
-	/**
-	 * Creates a new {@link LocalPortForwarder}.
-	 * A <code>LocalPortForwarder</code> forwards TCP/IP connections that arrive at a local
-	 * port via the secure tunnel to another host (which may or may not be
-	 * identical to the remote SSH-2 server).
-	 * <p>
-	 * This method must only be called after one has passed successfully the authentication step.
-	 * There is no limit on the number of concurrent forwardings.
-	 * 
-	 * @param local_port the local port the LocalPortForwarder shall bind to.
-	 * @param host_to_connect target address (IP or hostname)
-	 * @param port_to_connect target port
-	 * @return A {@link LocalPortForwarder} object.
-	 * @throws IOException
-	 */
-	public synchronized LocalPortForwarder createLocalPortForwarder(int local_port, String host_to_connect,
-			int port_to_connect) throws IOException
-	{
-		if (tm == null)
-			throw new IllegalStateException("Cannot forward ports, you need to establish a connection first.");
-
-		if (!authenticated)
-			throw new IllegalStateException("Cannot forward ports, connection is not authenticated.");
-
-		return new LocalPortForwarder(cm, local_port, host_to_connect, port_to_connect);
-	}
-
-	/**
-	 * Creates a new {@link LocalPortForwarder}.
-	 * A <code>LocalPortForwarder</code> forwards TCP/IP connections that arrive at a local
-	 * port via the secure tunnel to another host (which may or may not be
-	 * identical to the remote SSH-2 server).
-	 * <p>
-	 * This method must only be called after one has passed successfully the authentication step.
-	 * There is no limit on the number of concurrent forwardings.
-	 * 
-	 * @param addr specifies the InetSocketAddress where the local socket shall be bound to.
-	 * @param host_to_connect target address (IP or hostname)
-	 * @param port_to_connect target port
-	 * @return A {@link LocalPortForwarder} object.
-	 * @throws IOException
-	 */
-	public synchronized LocalPortForwarder createLocalPortForwarder(InetSocketAddress addr, String host_to_connect,
-			int port_to_connect) throws IOException
-	{
-		if (tm == null)
-			throw new IllegalStateException("Cannot forward ports, you need to establish a connection first.");
-
-		if (!authenticated)
-			throw new IllegalStateException("Cannot forward ports, connection is not authenticated.");
-
-		return new LocalPortForwarder(cm, addr, host_to_connect, port_to_connect);
-	}
-
-	/**
-	 * Creates a new {@link LocalStreamForwarder}.
-	 * A <code>LocalStreamForwarder</code> manages an Input/Outputstream pair
-	 * that is being forwarded via the secure tunnel into a TCP/IP connection to another host
-	 * (which may or may not be identical to the remote SSH-2 server).
-	 * 
-	 * @param host_to_connect
-	 * @param port_to_connect
-	 * @return A {@link LocalStreamForwarder} object.
-	 * @throws IOException
-	 */
-	public synchronized LocalStreamForwarder createLocalStreamForwarder(String host_to_connect, int port_to_connect)
-			throws IOException
-	{
-		if (tm == null)
-			throw new IllegalStateException("Cannot forward, you need to establish a connection first.");
-
-		if (!authenticated)
-			throw new IllegalStateException("Cannot forward, connection is not authenticated.");
-
-		return new LocalStreamForwarder(cm, host_to_connect, port_to_connect);
-	}
-
-	/**
-	 * Create a very basic {@link SCPClient} that can be used to copy
-	 * files from/to the SSH-2 server.
-	 * <p>
-	 * Works only after one has passed successfully the authentication step.
-	 * There is no limit on the number of concurrent SCP clients.
-	 * <p>
-	 * Note: This factory method will probably disappear in the future.
-	 * 
-	 * @return A {@link SCPClient} object.
-	 * @throws IOException
-	 */
-	public synchronized SCPClient createSCPClient() throws IOException
-	{
-		if (tm == null)
-			throw new IllegalStateException("Cannot create SCP client, you need to establish a connection first.");
-
-		if (!authenticated)
-			throw new IllegalStateException("Cannot create SCP client, connection is not authenticated.");
-
-		return new SCPClient(this);
-	}
-
-	/**
-	 * Force an asynchronous key re-exchange (the call does not block). The
-	 * latest values set for MAC, Cipher and DH group exchange parameters will
-	 * be used. If a key exchange is currently in progress, then this method has
-	 * the only effect that the so far specified parameters will be used for the
-	 * next (server driven) key exchange.
-	 * <p>
-	 * Note: This implementation will never start a key exchange (other than the initial one)
-	 * unless you or the SSH-2 server ask for it.
-	 * 
-	 * @throws IOException
-	 *             In case of any failure behind the scenes.
-	 */
-	public synchronized void forceKeyExchange() throws IOException
-	{
-		if (tm == null)
-			throw new IllegalStateException("You need to establish a connection first.");
-
-		tm.forceKeyExchange(cryptoWishList, dhgexpara);
-	}
-
-	/**
-	 * Returns the hostname that was passed to the constructor.
-	 * 
-	 * @return the hostname
-	 */
-	public synchronized String getHostname()
-	{
-		return hostname;
-	}
-
-	/**
-	 * Returns the port that was passed to the constructor.
-	 * 
-	 * @return the TCP port
-	 */
-	public synchronized int getPort()
-	{
-		return port;
-	}
-
-	/**
-	 * Returns a {@link ConnectionInfo} object containing the details of
-	 * the connection. Can be called as soon as the connection has been
-	 * established (successfully connected).
-	 * 
-	 * @return A {@link ConnectionInfo} object.
-	 * @throws IOException
-	 *             In case of any failure behind the scenes.
-	 */
-	public synchronized ConnectionInfo getConnectionInfo() throws IOException
-	{
-		if (tm == null)
-			throw new IllegalStateException(
-					"Cannot get details of connection, you need to establish a connection first.");
-		return tm.getConnectionInfo(1);
-	}
-
-	/**
-	 * After a successful connect, one has to authenticate oneself. This method
-	 * can be used to tell which authentication methods are supported by the
-	 * server at a certain stage of the authentication process (for the given
-	 * username).
-	 * <p>
-	 * Note 1: the username will only be used if no authentication step was done
-	 * so far (it will be used to ask the server for a list of possible
-	 * authentication methods by sending the initial "none" request). Otherwise,
-	 * this method ignores the user name and returns a cached method list
-	 * (which is based on the information contained in the last negative server response).
-	 * <p>
-	 * Note 2: the server may return method names that are not supported by this
-	 * implementation.
-	 * <p>
-	 * After a successful authentication, this method must not be called
-	 * anymore.
-	 * 
-	 * @param user
-	 *            A <code>String</code> holding the username.
-	 * 
-	 * @return a (possibly emtpy) array holding authentication method names.
-	 * @throws IOException
-	 */
-	public synchronized String[] getRemainingAuthMethods(String user) throws IOException
-	{
-		if (user == null)
-			throw new IllegalArgumentException("user argument may not be NULL!");
-
-		if (tm == null)
-			throw new IllegalStateException("Connection is not established!");
-
-		if (authenticated)
-			throw new IllegalStateException("Connection is already authenticated!");
-
-		if (am == null)
-			am = new AuthenticationManager(tm);
-
-		if (cm == null)
-			cm = new ChannelManager(tm);
-
-		return am.getRemainingMethods(user);
-	}
-
-	/**
-	 * Determines if the authentication phase is complete. Can be called at any
-	 * time.
-	 * 
-	 * @return <code>true</code> if no further authentication steps are
-	 *         needed.
-	 */
-	public synchronized boolean isAuthenticationComplete()
-	{
-		return authenticated;
-	}
-
-	/**
-	 * Returns true if there was at least one failed authentication request and
-	 * the last failed authentication request was marked with "partial success"
-	 * by the server. This is only needed in the rare case of SSH-2 server setups
-	 * that cannot be satisfied with a single successful authentication request
-	 * (i.e., multiple authentication steps are needed.)
-	 * <p>
-	 * If you are interested in the details, then have a look at RFC4252.
-	 * 
-	 * @return if the there was a failed authentication step and the last one
-	 *         was marked as a "partial success".
-	 */
-	public synchronized boolean isAuthenticationPartialSuccess()
-	{
-		if (am == null)
-			return false;
-
-		return am.getPartialSuccess();
-	}
-
-	/**
-	 * Checks if a specified authentication method is available. This method is
-	 * actually just a wrapper for {@link #getRemainingAuthMethods(String)
-	 * getRemainingAuthMethods()}.
-	 * 
-	 * @param user
-	 *            A <code>String</code> holding the username.
-	 * @param method
-	 *            An authentication method name (e.g., "publickey", "password",
-	 *            "keyboard-interactive") as specified by the SSH-2 standard.
-	 * @return if the specified authentication method is currently available.
-	 * @throws IOException
-	 */
-	public synchronized boolean isAuthMethodAvailable(String user, String method) throws IOException
-	{
-		if (method == null)
-			throw new IllegalArgumentException("method argument may not be NULL!");
-
-		String methods[] = getRemainingAuthMethods(user);
-
-		for (int i = 0; i < methods.length; i++)
-		{
-			if (methods[i].compareTo(method) == 0)
-				return true;
-		}
-
-		return false;
-	}
-
-	private final SecureRandom getOrCreateSecureRND()
-	{
-		if (generator == null)
-			generator = new SecureRandom();
-
-		return generator;
-	}
-
-	/**
-	 * Open a new {@link Session} on this connection. Works only after one has passed
-	 * successfully the authentication step. There is no limit on the number of
-	 * concurrent sessions.
-	 * 
-	 * @return A {@link Session} object.
-	 * @throws IOException
-	 */
-	public synchronized Session openSession() throws IOException
-	{
-		if (tm == null)
-			throw new IllegalStateException("Cannot open session, you need to establish a connection first.");
-
-		if (!authenticated)
-			throw new IllegalStateException("Cannot open session, connection is not authenticated.");
-
-		return new Session(cm, getOrCreateSecureRND());
-	}
-
-	/**
-	 * Send an SSH_MSG_IGNORE packet. This method will generate a random data attribute
-	 * (length between 0 (invlusive) and 16 (exclusive) bytes, contents are random bytes).
-	 * <p>
-	 * This method must only be called once the connection is established.
-	 * 
-	 * @throws IOException
-	 */
-	public synchronized void sendIgnorePacket() throws IOException
-	{
-		SecureRandom rnd = getOrCreateSecureRND();
-
-		byte[] data = new byte[rnd.nextInt(16)];
-		rnd.nextBytes(data);
-
-		sendIgnorePacket(data);
-	}
-
-	/**
-	 * Send an SSH_MSG_IGNORE packet with the given data attribute.
-	 * <p>
-	 * This method must only be called once the connection is established.
-	 * 
-	 * @throws IOException
-	 */
-	public synchronized void sendIgnorePacket(byte[] data) throws IOException
-	{
-		if (data == null)
-			throw new IllegalArgumentException("data argument must not be null.");
-
-		if (tm == null)
-			throw new IllegalStateException(
-					"Cannot send SSH_MSG_IGNORE packet, you need to establish a connection first.");
-
-		PacketIgnore pi = new PacketIgnore();
-		pi.setData(data);
-
-		tm.sendMessage(pi.getPayload());
-	}
-
-	/**
-	 * Removes duplicates from a String array, keeps only first occurence
-	 * of each element. Does not destroy order of elements; can handle nulls.
-	 * Uses a very efficient O(N^2) algorithm =)
-	 * 
-	 * @param list a String array.
-	 * @return a cleaned String array.
-	 */
-	private String[] removeDuplicates(String[] list)
-	{
-		if ((list == null) || (list.length < 2))
-			return list;
-
-		String[] list2 = new String[list.length];
-
-		int count = 0;
-
-		for (int i = 0; i < list.length; i++)
-		{
-			boolean duplicate = false;
-
-			String element = list[i];
-
-			for (int j = 0; j < count; j++)
-			{
-				if (((element == null) && (list2[j] == null)) || ((element != null) && (element.equals(list2[j]))))
-				{
-					duplicate = true;
-					break;
-				}
-			}
-
-			if (duplicate)
-				continue;
-
-			list2[count++] = list[i];
-		}
-
-		if (count == list2.length)
-			return list2;
-
-		String[] tmp = new String[count];
-		System.arraycopy(list2, 0, tmp, 0, count);
-
-		return tmp;
-	}
-
-	/**
-	 * Unless you know what you are doing, you will never need this.
-	 * 
-	 * @param ciphers
-	 */
-	public synchronized void setClient2ServerCiphers(String[] ciphers)
-	{
-		if ((ciphers == null) || (ciphers.length == 0))
-			throw new IllegalArgumentException();
-		ciphers = removeDuplicates(ciphers);
-		BlockCipherFactory.checkCipherList(ciphers);
-		cryptoWishList.c2s_enc_algos = ciphers;
-	}
-
-	/**
-	 * Unless you know what you are doing, you will never need this.
-	 * 
-	 * @param macs
-	 */
-	public synchronized void setClient2ServerMACs(String[] macs)
-	{
-		if ((macs == null) || (macs.length == 0))
-			throw new IllegalArgumentException();
-		macs = removeDuplicates(macs);
-		MAC.checkMacList(macs);
-		cryptoWishList.c2s_mac_algos = macs;
-	}
-
-	/**
-	 * Sets the parameters for the diffie-hellman group exchange. Unless you
-	 * know what you are doing, you will never need this. Default values are
-	 * defined in the {@link DHGexParameters} class.
-	 * 
-	 * @param dgp {@link DHGexParameters}, non null.
-	 * 
-	 */
-	public synchronized void setDHGexParameters(DHGexParameters dgp)
-	{
-		if (dgp == null)
-			throw new IllegalArgumentException();
-
-		dhgexpara = dgp;
-	}
-
-	/**
-	 * Unless you know what you are doing, you will never need this.
-	 * 
-	 * @param ciphers
-	 */
-	public synchronized void setServer2ClientCiphers(String[] ciphers)
-	{
-		if ((ciphers == null) || (ciphers.length == 0))
-			throw new IllegalArgumentException();
-		ciphers = removeDuplicates(ciphers);
-		BlockCipherFactory.checkCipherList(ciphers);
-		cryptoWishList.s2c_enc_algos = ciphers;
-	}
-
-	/**
-	 * Unless you know what you are doing, you will never need this.
-	 * 
-	 * @param macs
-	 */
-	public synchronized void setServer2ClientMACs(String[] macs)
-	{
-		if ((macs == null) || (macs.length == 0))
-			throw new IllegalArgumentException();
-
-		macs = removeDuplicates(macs);
-		MAC.checkMacList(macs);
-		cryptoWishList.s2c_mac_algos = macs;
-	}
-
-	/**
-	 * Define the set of allowed server host key algorithms to be used for
-	 * the following key exchange operations.
-	 * <p>
-	 * Unless you know what you are doing, you will never need this.
-	 * 
-	 * @param algos An array of allowed server host key algorithms.
-	 * 	SSH-2 defines <code>ssh-dss</code> and <code>ssh-rsa</code>.
-	 * 	The entries of the array must be ordered after preference, i.e.,
-	 *  the entry at index 0 is the most preferred one. You must specify
-	 *  at least one entry.
-	 */
-	public synchronized void setServerHostKeyAlgorithms(String[] algos)
-	{
-		if ((algos == null) || (algos.length == 0))
-			throw new IllegalArgumentException();
-
-		algos = removeDuplicates(algos);
-		KexManager.checkServerHostkeyAlgorithmsList(algos);
-		cryptoWishList.serverHostKeyAlgorithms = algos;
-	}
-
-	/**
-	 * Enable/disable TCP_NODELAY (disable/enable Nagle's algorithm) on the underlying socket.
-	 * <p>
-	 * Can be called at any time. If the connection has not yet been established
-	 * then the passed value will be stored and set after the socket has been set up.
-	 * The default value that will be used is <code>false</code>.
-	 * 
-	 * @param enable the argument passed to the <code>Socket.setTCPNoDelay()</code> method.
-	 * @throws IOException
-	 */
-	public synchronized void setTCPNoDelay(boolean enable) throws IOException
-	{
-		tcpNoDelay = enable;
-
-		if (tm != null)
-			tm.setTcpNoDelay(enable);
-	}
-
-	/**
-	 * Used to tell the library that the connection shall be established through a proxy server.
-	 * It only makes sense to call this method before calling the {@link #connect() connect()}
-	 * method.
-	 * <p>
-	 * At the moment, only HTTP proxies are supported.
-	 * <p>
-	 * Note: This method can be called any number of times. The {@link #connect() connect()}
-	 * method will use the value set in the last preceding invocation of this method.
-	 * 
-	 * @see HTTPProxyData
-	 * 
-	 * @param proxyData Connection information about the proxy. If <code>null</code>, then
-	 *                  no proxy will be used (non surprisingly, this is also the default).
-	 */
-	public synchronized void setProxyData(ProxyData proxyData)
-	{
-		this.proxyData = proxyData;
-	}
-
-	/**
-	 * Request a remote port forwarding.
-	 * If successful, then forwarded connections will be redirected to the given target address.
-	 * You can cancle a requested remote port forwarding by calling
-	 * {@link #cancelRemotePortForwarding(int) cancelRemotePortForwarding()}.
-	 * <p>
-	 * A call of this method will block until the peer either agreed or disagreed to your request-
-	 * <p>
-	 * Note 1: this method typically fails if you
-	 * <ul>
-	 * <li>pass a port number for which the used remote user has not enough permissions (i.e., port
-	 * &lt; 1024)</li>
-	 * <li>or pass a port number that is already in use on the remote server</li>
-	 * <li>or if remote port forwarding is disabled on the server.</li>
-	 * </ul>
-	 * <p>
-	 * Note 2: (from the openssh man page): By default, the listening socket on the server will be
-	 * bound to the loopback interface only. This may be overriden by specifying a bind address.
-	 * Specifying a remote bind address will only succeed if the server's <b>GatewayPorts</b> option
-	 * is enabled (see sshd_config(5)).
-	 * 
-	 * @param bindAddress address to bind to on the server:
-	 *                    <ul>
-	 *                    <li>"" means that connections are to be accepted on all protocol families
-	 *                    supported by the SSH implementation</li>
-	 *                    <li>"0.0.0.0" means to listen on all IPv4 addresses</li>
-	 *                    <li>"::" means to listen on all IPv6 addresses</li>
-	 *                    <li>"localhost" means to listen on all protocol families supported by the SSH
-	 *                    implementation on loopback addresses only, [RFC3330] and RFC3513]</li>
-	 *                    <li>"127.0.0.1" and "::1" indicate listening on the loopback interfaces for
-	 *                    IPv4 and IPv6 respectively</li>
-	 *                    </ul>
-	 * @param bindPort port number to bind on the server (must be &gt; 0)
-	 * @param targetAddress the target address (IP or hostname)
-	 * @param targetPort the target port
-	 * @throws IOException
-	 */
-	public synchronized void requestRemotePortForwarding(String bindAddress, int bindPort, String targetAddress,
-			int targetPort) throws IOException
-	{
-		if (tm == null)
-			throw new IllegalStateException("You need to establish a connection first.");
-
-		if (!authenticated)
-			throw new IllegalStateException("The connection is not authenticated.");
-
-		if ((bindAddress == null) || (targetAddress == null) || (bindPort <= 0) || (targetPort <= 0))
-			throw new IllegalArgumentException();
-
-		cm.requestGlobalForward(bindAddress, bindPort, targetAddress, targetPort);
-	}
-
-	/**
-	 * Cancel an earlier requested remote port forwarding. 
-	 * Currently active forwardings will not be affected (e.g., disrupted).
-	 * Note that further connection forwarding requests may be received until
-	 * this method has returned.
-	 * 
-	 * @param bindPort the allocated port number on the server
-	 * @throws IOException if the remote side refuses the cancel request or another low
-	 *         level error occurs (e.g., the underlying connection is closed)
-	 */
-	public synchronized void cancelRemotePortForwarding(int bindPort) throws IOException
-	{
-		if (tm == null)
-			throw new IllegalStateException("You need to establish a connection first.");
-
-		if (!authenticated)
-			throw new IllegalStateException("The connection is not authenticated.");
-
-		cm.requestCancelGlobalForward(bindPort);
-	}
-
-	/**
-	 * Provide your own instance of SecureRandom. Can be used, e.g., if you
-	 * want to seed the used SecureRandom generator manually.
-	 * <p>
-	 * The SecureRandom instance is used during key exchanges, public key authentication,
-	 * x11 cookie generation and the like.
-	 * 
-	 * @param rnd a SecureRandom instance
-	 */
-	public synchronized void setSecureRandom(SecureRandom rnd)
-	{
-		if (rnd == null)
-			throw new IllegalArgumentException();
-
-		this.generator = rnd;
-	}
-
-	/**
-	 * Enable/disable debug logging. <b>Only do this when requested by Trilead
-	 * support.</b>
-	 * <p>
-	 * For speed reasons, some static variables used to check whether debugging
-	 * is enabled are not protected with locks. In other words, if you
-	 * dynamicaly enable/disable debug logging, then some threads may still use
-	 * the old setting. To be on the safe side, enable debugging before doing
-	 * the <code>connect()</code> call.
-	 * 
-	 * @param enable on/off
-	 * @param logger a {@link DebugLogger DebugLogger} instance, <code>null</code>
-	 * means logging using the simple logger which logs all messages
-	 * to to stderr. Ignored if enabled is <code>false</code>
-	 */
-	public synchronized void enableDebugging(boolean enable, DebugLogger logger)
-	{
-		Logger.enabled = enable;
-
-		if (enable == false)
-		{
-			Logger.logger = null;
-		}
-		else
-		{
-			if (logger == null)
-			{
-				logger = new DebugLogger()
-				{
-
-					public void log(int level, String className, String message)
-					{
-						long now = System.currentTimeMillis();
-						System.err.println(now + " : " + className + ": " + message);
-					}
-				};
-			}
-		}
-	}
-	
-	/**
-	 * This method can be used to perform end-to-end connection testing.
-	 * It sends a 'ping' message to the server and waits for the 'pong' from
-	 * the server.
-	 * <p>
-	 * When this method throws an exception, then you can assume that the
-	 * connection should be abandoned.
-	 * <p>
-	 * Note: Works only after one has passed successfully the authentication step.
-	 * <p>
-	 * Implementation details: this method sends a SSH_MSG_GLOBAL_REQUEST
-	 * request ('trilead-ping') to the server and waits for the SSH_MSG_REQUEST_FAILURE
-	 * reply packet from the server.
-	 * 
-	 * @throws IOException in case of any problem
-	 */
-	public synchronized void ping() throws IOException
-	{
-		if (tm == null)
-			throw new IllegalStateException("You need to establish a connection first.");
-
-		if (!authenticated)
-			throw new IllegalStateException("The connection is not authenticated.");
-
-		cm.requestGlobalTrileadPing();
-	}
-
-    /**
-     * Executes a process remotely and blocks until its completion.
-     *
-     * @param output
-     *      The stdout/stderr will be sent to this stream.
-     */
-    public int exec(String command, OutputStream output) throws IOException, InterruptedException {
-        Session session = openSession();
-        try {
-            session.execCommand(command);
-            PumpThread t1 = new PumpThread(session.getStdout(), output);
-            t1.start();
-            PumpThread t2 = new PumpThread(session.getStderr(), output);
-            t2.start();
-            session.getStdin().close();
-            t1.join();
-            t2.join();
-
-            // wait for some time since the delivery of the exit status often gets delayed
-            session.waitForCondition(ChannelCondition.EXIT_STATUS,3000);
-            Integer r = session.getExitStatus();
-            if(r!=null) return r.intValue();
-            return -1;
-        } finally {
-            session.close();
-        }
-    }
-
-    /**
-     * Pumps {@link InputStream} to {@link OutputStream}.
-     *
-     * @author Kohsuke Kawaguchi
-     */
-    private static final class PumpThread extends Thread {
-        private final InputStream in;
-        private final OutputStream out;
-
-        public PumpThread(InputStream in, OutputStream out) {
-            super("pump thread");
-            this.in = in;
-            this.out = out;
-        }
-
-        public void run() {
-            byte[] buf = new byte[1024];
-            try {
-                while(true) {
-                    int len = in.read(buf);
-                    if(len<0) {
-                        in.close();
-                        return;
-                    }
-                    out.write(buf,0,len);
-                }
-            } catch (IOException e) {
-                e.printStackTrace();
-            }
-        }
-    }
-}
-=======
-
-package com.trilead.ssh2;
-
-import java.io.CharArrayWriter;
-import java.io.File;
-import java.io.FileReader;
-import java.io.IOException;
 import java.net.InetSocketAddress;
 import java.net.SocketTimeoutException;
 import java.security.SecureRandom;
@@ -2992,5 +1505,64 @@
 
 		cm.requestGlobalTrileadPing();
 	}
-}
->>>>>>> ae29b0d8
+
+    /**
+     * Executes a process remotely and blocks until its completion.
+     *
+     * @param output
+     *      The stdout/stderr will be sent to this stream.
+     */
+    public int exec(String command, OutputStream output) throws IOException, InterruptedException {
+        Session session = openSession();
+        try {
+            session.execCommand(command);
+            PumpThread t1 = new PumpThread(session.getStdout(), output);
+            t1.start();
+            PumpThread t2 = new PumpThread(session.getStderr(), output);
+            t2.start();
+            session.getStdin().close();
+            t1.join();
+            t2.join();
+
+            // wait for some time since the delivery of the exit status often gets delayed
+            session.waitForCondition(ChannelCondition.EXIT_STATUS,3000);
+            Integer r = session.getExitStatus();
+            if(r!=null) return r.intValue();
+            return -1;
+        } finally {
+            session.close();
+        }
+    }
+
+    /**
+     * Pumps {@link InputStream} to {@link OutputStream}.
+     *
+     * @author Kohsuke Kawaguchi
+     */
+    private static final class PumpThread extends Thread {
+        private final InputStream in;
+        private final OutputStream out;
+
+        public PumpThread(InputStream in, OutputStream out) {
+            super("pump thread");
+            this.in = in;
+            this.out = out;
+        }
+
+        public void run() {
+            byte[] buf = new byte[1024];
+            try {
+                while(true) {
+                    int len = in.read(buf);
+                    if(len<0) {
+                        in.close();
+                        return;
+                    }
+                    out.write(buf,0,len);
+                }
+            } catch (IOException e) {
+                e.printStackTrace();
+            }
+        }
+    }
+}